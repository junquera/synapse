# -*- coding: utf-8 -*-
# Copyright 2014-2016 OpenMarket Ltd
# Copyright 2018 New Vector Ltd
#
# Licensed under the Apache License, Version 2.0 (the "License");
# you may not use this file except in compliance with the License.
# You may obtain a copy of the License at
#
#     http://www.apache.org/licenses/LICENSE-2.0
#
# Unless required by applicable law or agreed to in writing, software
# distributed under the License is distributed on an "AS IS" BASIS,
# WITHOUT WARRANTIES OR CONDITIONS OF ANY KIND, either express or implied.
# See the License for the specific language governing permissions and
# limitations under the License.

""" This module contains REST servlets to do with rooms: /rooms/<paths> """
import logging
import re
<<<<<<< HEAD
from typing import Optional
=======
from typing import TYPE_CHECKING, List, Optional
>>>>>>> b08dc7ef
from urllib import parse as urlparse

from synapse.api.constants import EventTypes, Membership
from synapse.api.errors import (
    AuthError,
    Codes,
    HttpResponseException,
    InvalidClientCredentialsError,
    ShadowBanError,
    SynapseError,
)
from synapse.api.filtering import Filter
from synapse.events.utils import format_event_for_client_v2
from synapse.http.servlet import (
    RestServlet,
    assert_params_in_dict,
    parse_integer,
    parse_json_object_from_request,
    parse_list_from_args,
    parse_string,
)
from synapse.logging.opentracing import set_tag
from synapse.rest.client.transactions import HttpTransactionCache
from synapse.rest.client.v2_alpha._base import client_patterns
from synapse.storage.state import StateFilter
from synapse.streams.config import PaginationConfig
from synapse.types import RoomAlias, RoomID, StreamToken, ThirdPartyInstanceID, UserID
from synapse.util import json_decoder
from synapse.util.stringutils import random_string

if TYPE_CHECKING:
    import synapse.server

logger = logging.getLogger(__name__)


class TransactionRestServlet(RestServlet):
    def __init__(self, hs):
        super().__init__()
        self.txns = HttpTransactionCache(hs)


class RoomCreateRestServlet(TransactionRestServlet):
    # No PATTERN; we have custom dispatch rules here

    def __init__(self, hs):
        super().__init__(hs)
        self._room_creation_handler = hs.get_room_creation_handler()
        self.auth = hs.get_auth()

    def register(self, http_server):
        PATTERNS = "/createRoom"
        register_txn_path(self, PATTERNS, http_server)

    def on_PUT(self, request, txn_id):
        set_tag("txn_id", txn_id)
        return self.txns.fetch_or_execute_request(request, self.on_POST, request)

    async def on_POST(self, request):
        requester = await self.auth.get_user_by_req(request)

        info, _ = await self._room_creation_handler.create_room(
            requester, self.get_room_config(request)
        )

        return 200, info

    def get_room_config(self, request):
        user_supplied_config = parse_json_object_from_request(request)
        return user_supplied_config


# TODO: Needs unit testing for generic events
class RoomStateEventRestServlet(TransactionRestServlet):
    def __init__(self, hs):
        super().__init__(hs)
        self.event_creation_handler = hs.get_event_creation_handler()
        self.room_member_handler = hs.get_room_member_handler()
        self.message_handler = hs.get_message_handler()
        self.auth = hs.get_auth()

    def register(self, http_server):
        # /room/$roomid/state/$eventtype
        no_state_key = "/rooms/(?P<room_id>[^/]*)/state/(?P<event_type>[^/]*)$"

        # /room/$roomid/state/$eventtype/$statekey
        state_key = (
            "/rooms/(?P<room_id>[^/]*)/state/"
            "(?P<event_type>[^/]*)/(?P<state_key>[^/]*)$"
        )

        http_server.register_paths(
            "GET",
            client_patterns(state_key, v1=True),
            self.on_GET,
            self.__class__.__name__,
        )
        http_server.register_paths(
            "PUT",
            client_patterns(state_key, v1=True),
            self.on_PUT,
            self.__class__.__name__,
        )
        http_server.register_paths(
            "GET",
            client_patterns(no_state_key, v1=True),
            self.on_GET_no_state_key,
            self.__class__.__name__,
        )
        http_server.register_paths(
            "PUT",
            client_patterns(no_state_key, v1=True),
            self.on_PUT_no_state_key,
            self.__class__.__name__,
        )

    def on_GET_no_state_key(self, request, room_id, event_type):
        return self.on_GET(request, room_id, event_type, "")

    def on_PUT_no_state_key(self, request, room_id, event_type):
        return self.on_PUT(request, room_id, event_type, "")

    async def on_GET(self, request, room_id, event_type, state_key):
        requester = await self.auth.get_user_by_req(request, allow_guest=True)
        format = parse_string(
            request, "format", default="content", allowed_values=["content", "event"]
        )

        msg_handler = self.message_handler
        data = await msg_handler.get_room_data(
            user_id=requester.user.to_string(),
            room_id=room_id,
            event_type=event_type,
            state_key=state_key,
        )

        if not data:
            raise SynapseError(404, "Event not found.", errcode=Codes.NOT_FOUND)

        if format == "event":
            event = format_event_for_client_v2(data.get_dict())
            return 200, event
        elif format == "content":
            return 200, data.get_dict()["content"]

    async def on_PUT(self, request, room_id, event_type, state_key, txn_id=None):
        requester = await self.auth.get_user_by_req(request)

        if txn_id:
            set_tag("txn_id", txn_id)

        content = parse_json_object_from_request(request)

        event_dict = {
            "type": event_type,
            "content": content,
            "room_id": room_id,
            "sender": requester.user.to_string(),
        }

        if state_key is not None:
            event_dict["state_key"] = state_key

        try:
            if event_type == EventTypes.Member:
                membership = content.get("membership", None)
                event_id, _ = await self.room_member_handler.update_membership(
                    requester,
                    target=UserID.from_string(state_key),
                    room_id=room_id,
                    action=membership,
                    content=content,
                )
            else:
                (
                    event,
                    _,
                ) = await self.event_creation_handler.create_and_send_nonmember_event(
                    requester, event_dict, txn_id=txn_id
                )
                event_id = event.event_id
        except ShadowBanError:
            event_id = "$" + random_string(43)

        set_tag("event_id", event_id)
        ret = {"event_id": event_id}
        return 200, ret


# TODO: Needs unit testing for generic events + feedback
class RoomSendEventRestServlet(TransactionRestServlet):
    def __init__(self, hs):
        super().__init__(hs)
        self.event_creation_handler = hs.get_event_creation_handler()
        self.auth = hs.get_auth()

    def register(self, http_server):
        # /rooms/$roomid/send/$event_type[/$txn_id]
        PATTERNS = "/rooms/(?P<room_id>[^/]*)/send/(?P<event_type>[^/]*)"
        register_txn_path(self, PATTERNS, http_server, with_get=True)

    async def on_POST(self, request, room_id, event_type, txn_id=None):
        requester = await self.auth.get_user_by_req(request, allow_guest=True)
        content = parse_json_object_from_request(request)

        event_dict = {
            "type": event_type,
            "content": content,
            "room_id": room_id,
            "sender": requester.user.to_string(),
        }

        if b"ts" in request.args and requester.app_service:
            event_dict["origin_server_ts"] = parse_integer(request, "ts", 0)

        try:
            (
                event,
                _,
            ) = await self.event_creation_handler.create_and_send_nonmember_event(
                requester, event_dict, txn_id=txn_id
            )
            event_id = event.event_id
        except ShadowBanError:
            event_id = "$" + random_string(43)

        set_tag("event_id", event_id)
        return 200, {"event_id": event_id}

    def on_GET(self, request, room_id, event_type, txn_id):
        return 200, "Not implemented"

    def on_PUT(self, request, room_id, event_type, txn_id):
        set_tag("txn_id", txn_id)

        return self.txns.fetch_or_execute_request(
            request, self.on_POST, request, room_id, event_type, txn_id
        )


# TODO: Needs unit testing for room ID + alias joins
class JoinRoomAliasServlet(TransactionRestServlet):
    def __init__(self, hs):
        super().__init__(hs)
        self.room_member_handler = hs.get_room_member_handler()
        self.auth = hs.get_auth()

    def register(self, http_server):
        # /join/$room_identifier[/$txn_id]
        PATTERNS = "/join/(?P<room_identifier>[^/]*)"
        register_txn_path(self, PATTERNS, http_server)

    async def on_POST(self, request, room_identifier, txn_id=None):
        requester = await self.auth.get_user_by_req(request, allow_guest=True)

        try:
            content = parse_json_object_from_request(request)
        except Exception:
            # Turns out we used to ignore the body entirely, and some clients
            # cheekily send invalid bodies.
            content = {}

        if RoomID.is_valid(room_identifier):
            room_id = room_identifier
            try:
                remote_room_hosts = parse_list_from_args(request.args, "server_name")
            except KeyError:
                remote_room_hosts = None
        elif RoomAlias.is_valid(room_identifier):
            handler = self.room_member_handler
            room_alias = RoomAlias.from_string(room_identifier)
            room_id, remote_room_hosts = await handler.lookup_room_alias(room_alias)
            room_id = room_id.to_string()
        else:
            raise SynapseError(
                400, "%s was not legal room ID or room alias" % (room_identifier,)
            )

        await self.room_member_handler.update_membership(
            requester=requester,
            target=requester.user,
            room_id=room_id,
            action="join",
            txn_id=txn_id,
            remote_room_hosts=remote_room_hosts,
            content=content,
            third_party_signed=content.get("third_party_signed", None),
        )

        return 200, {"room_id": room_id}

    def on_PUT(self, request, room_identifier, txn_id):
        set_tag("txn_id", txn_id)

        return self.txns.fetch_or_execute_request(
            request, self.on_POST, request, room_identifier, txn_id
        )


# TODO: Needs unit testing
class PublicRoomListRestServlet(TransactionRestServlet):
    PATTERNS = client_patterns("/publicRooms$", v1=True)

    def __init__(self, hs):
        super().__init__(hs)
        self.hs = hs
        self.auth = hs.get_auth()

    async def on_GET(self, request):
        server = parse_string(request, "server", default=None)

        try:
            await self.auth.get_user_by_req(request, allow_guest=True)
        except InvalidClientCredentialsError as e:
            # Option to allow servers to require auth when accessing
            # /publicRooms via CS API. This is especially helpful in private
            # federations.
            if not self.hs.config.allow_public_rooms_without_auth:
                raise

            # We allow people to not be authed if they're just looking at our
            # room list, but require auth when we proxy the request.
            # In both cases we call the auth function, as that has the side
            # effect of logging who issued this request if an access token was
            # provided.
            if server:
                raise e
            else:
                pass

        limit = parse_integer(request, "limit", 0)
        since_token = parse_string(request, "since", None)

        if limit == 0:
            # zero is a special value which corresponds to no limit.
            limit = None

        handler = self.hs.get_room_list_handler()
        if server and server != self.hs.config.server_name:
            try:
                data = await handler.get_remote_public_room_list(
                    server, limit=limit, since_token=since_token
                )
            except HttpResponseException as e:
                raise e.to_synapse_error()
        else:
            data = await handler.get_local_public_room_list(
                limit=limit, since_token=since_token
            )

        return 200, data

    async def on_POST(self, request):
        await self.auth.get_user_by_req(request, allow_guest=True)

        server = parse_string(request, "server", default=None)
        content = parse_json_object_from_request(request)

        limit = int(content.get("limit", 100))  # type: Optional[int]
        since_token = content.get("since", None)
        search_filter = content.get("filter", None)

        include_all_networks = content.get("include_all_networks", False)
        third_party_instance_id = content.get("third_party_instance_id", None)

        if include_all_networks:
            network_tuple = None
            if third_party_instance_id is not None:
                raise SynapseError(
                    400, "Can't use include_all_networks with an explicit network"
                )
        elif third_party_instance_id is None:
            network_tuple = ThirdPartyInstanceID(None, None)
        else:
            network_tuple = ThirdPartyInstanceID.from_string(third_party_instance_id)

        if limit == 0:
            # zero is a special value which corresponds to no limit.
            limit = None

        handler = self.hs.get_room_list_handler()
        if server and server != self.hs.config.server_name:
            try:
                data = await handler.get_remote_public_room_list(
                    server,
                    limit=limit,
                    since_token=since_token,
                    search_filter=search_filter,
                    include_all_networks=include_all_networks,
                    third_party_instance_id=third_party_instance_id,
                )
            except HttpResponseException as e:
                raise e.to_synapse_error()
        else:
            data = await handler.get_local_public_room_list(
                limit=limit,
                since_token=since_token,
                search_filter=search_filter,
                network_tuple=network_tuple,
            )

        return 200, data


# TODO: Needs unit testing
class RoomMemberListRestServlet(RestServlet):
    PATTERNS = client_patterns("/rooms/(?P<room_id>[^/]*)/members$", v1=True)

    def __init__(self, hs):
        super().__init__()
        self.message_handler = hs.get_message_handler()
        self.auth = hs.get_auth()
        self.store = hs.get_datastore()

    async def on_GET(self, request, room_id):
        # TODO support Pagination stream API (limit/tokens)
        requester = await self.auth.get_user_by_req(request, allow_guest=True)
        handler = self.message_handler

        # request the state as of a given event, as identified by a stream token,
        # for consistency with /messages etc.
        # useful for getting the membership in retrospect as of a given /sync
        # response.
        at_token_string = parse_string(request, "at")
        if at_token_string is None:
            at_token = None
        else:
            at_token = await StreamToken.from_string(self.store, at_token_string)

        # let you filter down on particular memberships.
        # XXX: this may not be the best shape for this API - we could pass in a filter
        # instead, except filters aren't currently aware of memberships.
        # See https://github.com/matrix-org/matrix-doc/issues/1337 for more details.
        membership = parse_string(request, "membership")
        not_membership = parse_string(request, "not_membership")

        events = await handler.get_state_events(
            room_id=room_id,
            user_id=requester.user.to_string(),
            at_token=at_token,
            state_filter=StateFilter.from_types([(EventTypes.Member, None)]),
        )

        chunk = []

        for event in events:
            if (membership and event["content"].get("membership") != membership) or (
                not_membership and event["content"].get("membership") == not_membership
            ):
                continue
            chunk.append(event)

        return 200, {"chunk": chunk}


# deprecated in favour of /members?membership=join?
# except it does custom AS logic and has a simpler return format
class JoinedRoomMemberListRestServlet(RestServlet):
    PATTERNS = client_patterns("/rooms/(?P<room_id>[^/]*)/joined_members$", v1=True)

    def __init__(self, hs):
        super().__init__()
        self.message_handler = hs.get_message_handler()
        self.auth = hs.get_auth()

    async def on_GET(self, request, room_id):
        requester = await self.auth.get_user_by_req(request)

        users_with_profile = await self.message_handler.get_joined_members(
            requester, room_id
        )

        return 200, {"joined": users_with_profile}


# TODO: Needs better unit testing
class RoomMessageListRestServlet(RestServlet):
    PATTERNS = client_patterns("/rooms/(?P<room_id>[^/]*)/messages$", v1=True)

    def __init__(self, hs):
        super().__init__()
        self.pagination_handler = hs.get_pagination_handler()
        self.auth = hs.get_auth()
        self.store = hs.get_datastore()

    async def on_GET(self, request, room_id):
        requester = await self.auth.get_user_by_req(request, allow_guest=True)
        pagination_config = await PaginationConfig.from_request(
            self.store, request, default_limit=10
        )
        as_client_event = b"raw" not in request.args
        filter_str = parse_string(request, b"filter", encoding="utf-8")
        if filter_str:
            filter_json = urlparse.unquote(filter_str)
            event_filter = Filter(
                json_decoder.decode(filter_json)
            )  # type: Optional[Filter]
            if (
                event_filter
                and event_filter.filter_json.get("event_format", "client")
                == "federation"
            ):
                as_client_event = False
        else:
            event_filter = None

        msgs = await self.pagination_handler.get_messages(
            room_id=room_id,
            requester=requester,
            pagin_config=pagination_config,
            as_client_event=as_client_event,
            event_filter=event_filter,
        )

        return 200, msgs


# TODO: Needs unit testing
class RoomStateRestServlet(RestServlet):
    PATTERNS = client_patterns("/rooms/(?P<room_id>[^/]*)/state$", v1=True)

    def __init__(self, hs):
        super().__init__()
        self.message_handler = hs.get_message_handler()
        self.auth = hs.get_auth()

    async def on_GET(self, request, room_id):
        requester = await self.auth.get_user_by_req(request, allow_guest=True)
        # Get all the current state for this room
        events = await self.message_handler.get_state_events(
            room_id=room_id,
            user_id=requester.user.to_string(),
            is_guest=requester.is_guest,
        )
        return 200, events


# TODO: Needs unit testing
class RoomInitialSyncRestServlet(RestServlet):
    PATTERNS = client_patterns("/rooms/(?P<room_id>[^/]*)/initialSync$", v1=True)

    def __init__(self, hs):
        super().__init__()
        self.initial_sync_handler = hs.get_initial_sync_handler()
        self.auth = hs.get_auth()
        self.store = hs.get_datastore()

    async def on_GET(self, request, room_id):
        requester = await self.auth.get_user_by_req(request, allow_guest=True)
        pagination_config = await PaginationConfig.from_request(self.store, request)
        content = await self.initial_sync_handler.room_initial_sync(
            room_id=room_id, requester=requester, pagin_config=pagination_config
        )
        return 200, content


class RoomEventServlet(RestServlet):
    PATTERNS = client_patterns(
        "/rooms/(?P<room_id>[^/]*)/event/(?P<event_id>[^/]*)$", v1=True
    )

    def __init__(self, hs):
        super().__init__()
        self.clock = hs.get_clock()
        self.event_handler = hs.get_event_handler()
        self._event_serializer = hs.get_event_client_serializer()
        self.auth = hs.get_auth()

    async def on_GET(self, request, room_id, event_id):
        requester = await self.auth.get_user_by_req(request, allow_guest=True)
        try:
            event = await self.event_handler.get_event(
                requester.user, room_id, event_id
            )
        except AuthError:
            # This endpoint is supposed to return a 404 when the requester does
            # not have permission to access the event
            # https://matrix.org/docs/spec/client_server/r0.5.0#get-matrix-client-r0-rooms-roomid-event-eventid
            raise SynapseError(404, "Event not found.", errcode=Codes.NOT_FOUND)

        time_now = self.clock.time_msec()
        if event:
            event = await self._event_serializer.serialize_event(event, time_now)
            return 200, event

        return SynapseError(404, "Event not found.", errcode=Codes.NOT_FOUND)


class RoomEventContextServlet(RestServlet):
    PATTERNS = client_patterns(
        "/rooms/(?P<room_id>[^/]*)/context/(?P<event_id>[^/]*)$", v1=True
    )

    def __init__(self, hs):
        super().__init__()
        self.clock = hs.get_clock()
        self.room_context_handler = hs.get_room_context_handler()
        self._event_serializer = hs.get_event_client_serializer()
        self.auth = hs.get_auth()

    async def on_GET(self, request, room_id, event_id):
        requester = await self.auth.get_user_by_req(request, allow_guest=True)

        limit = parse_integer(request, "limit", default=10)

        # picking the API shape for symmetry with /messages
        filter_str = parse_string(request, b"filter", encoding="utf-8")
        if filter_str:
            filter_json = urlparse.unquote(filter_str)
            event_filter = Filter(
                json_decoder.decode(filter_json)
            )  # type: Optional[Filter]
        else:
            event_filter = None

        results = await self.room_context_handler.get_event_context(
            requester.user, room_id, event_id, limit, event_filter
        )

        if not results:
            raise SynapseError(404, "Event not found.", errcode=Codes.NOT_FOUND)

        time_now = self.clock.time_msec()
        results["events_before"] = await self._event_serializer.serialize_events(
            results["events_before"], time_now
        )
        results["event"] = await self._event_serializer.serialize_event(
            results["event"], time_now
        )
        results["events_after"] = await self._event_serializer.serialize_events(
            results["events_after"], time_now
        )
        results["state"] = await self._event_serializer.serialize_events(
            results["state"], time_now
        )

        return 200, results


class RoomForgetRestServlet(TransactionRestServlet):
    def __init__(self, hs):
        super().__init__(hs)
        self.room_member_handler = hs.get_room_member_handler()
        self.auth = hs.get_auth()

    def register(self, http_server):
        PATTERNS = "/rooms/(?P<room_id>[^/]*)/forget"
        register_txn_path(self, PATTERNS, http_server)

    async def on_POST(self, request, room_id, txn_id=None):
        requester = await self.auth.get_user_by_req(request, allow_guest=False)

        await self.room_member_handler.forget(user=requester.user, room_id=room_id)

        return 200, {}

    def on_PUT(self, request, room_id, txn_id):
        set_tag("txn_id", txn_id)

        return self.txns.fetch_or_execute_request(
            request, self.on_POST, request, room_id, txn_id
        )


# TODO: Needs unit testing
class RoomMembershipRestServlet(TransactionRestServlet):
    def __init__(self, hs):
        super().__init__(hs)
        self.room_member_handler = hs.get_room_member_handler()
        self.auth = hs.get_auth()

    def register(self, http_server):
        # /rooms/$roomid/[invite|join|leave]
        PATTERNS = (
            "/rooms/(?P<room_id>[^/]*)/"
            "(?P<membership_action>join|invite|leave|ban|unban|kick)"
        )
        register_txn_path(self, PATTERNS, http_server)

    async def on_POST(self, request, room_id, membership_action, txn_id=None):
        requester = await self.auth.get_user_by_req(request, allow_guest=True)

        if requester.is_guest and membership_action not in {
            Membership.JOIN,
            Membership.LEAVE,
        }:
            raise AuthError(403, "Guest access not allowed")

        try:
            content = parse_json_object_from_request(request)
        except Exception:
            # Turns out we used to ignore the body entirely, and some clients
            # cheekily send invalid bodies.
            content = {}

        if membership_action == "invite" and self._has_3pid_invite_keys(content):
            try:
                await self.room_member_handler.do_3pid_invite(
                    room_id,
                    requester.user,
                    content["medium"],
                    content["address"],
                    content["id_server"],
                    requester,
                    txn_id,
                    content.get("id_access_token"),
                )
            except ShadowBanError:
                # Pretend the request succeeded.
                pass
            return 200, {}

        target = requester.user
        if membership_action in ["invite", "ban", "unban", "kick"]:
            assert_params_in_dict(content, ["user_id"])
            target = UserID.from_string(content["user_id"])

        event_content = None
        if "reason" in content:
            event_content = {"reason": content["reason"]}

        try:
            await self.room_member_handler.update_membership(
                requester=requester,
                target=target,
                room_id=room_id,
                action=membership_action,
                txn_id=txn_id,
                third_party_signed=content.get("third_party_signed", None),
                content=event_content,
            )
        except ShadowBanError:
            # Pretend the request succeeded.
            pass

        return_value = {}

        if membership_action == "join":
            return_value["room_id"] = room_id

        return 200, return_value

    def _has_3pid_invite_keys(self, content):
        for key in {"id_server", "medium", "address"}:
            if key not in content:
                return False
        return True

    def on_PUT(self, request, room_id, membership_action, txn_id):
        set_tag("txn_id", txn_id)

        return self.txns.fetch_or_execute_request(
            request, self.on_POST, request, room_id, membership_action, txn_id
        )


class RoomRedactEventRestServlet(TransactionRestServlet):
    def __init__(self, hs):
        super().__init__(hs)
        self.event_creation_handler = hs.get_event_creation_handler()
        self.auth = hs.get_auth()

    def register(self, http_server):
        PATTERNS = "/rooms/(?P<room_id>[^/]*)/redact/(?P<event_id>[^/]*)"
        register_txn_path(self, PATTERNS, http_server)

    async def on_POST(self, request, room_id, event_id, txn_id=None):
        requester = await self.auth.get_user_by_req(request)
        content = parse_json_object_from_request(request)

        try:
            (
                event,
                _,
            ) = await self.event_creation_handler.create_and_send_nonmember_event(
                requester,
                {
                    "type": EventTypes.Redaction,
                    "content": content,
                    "room_id": room_id,
                    "sender": requester.user.to_string(),
                    "redacts": event_id,
                },
                txn_id=txn_id,
            )
            event_id = event.event_id
        except ShadowBanError:
            event_id = "$" + random_string(43)

        set_tag("event_id", event_id)
        return 200, {"event_id": event_id}

    def on_PUT(self, request, room_id, event_id, txn_id):
        set_tag("txn_id", txn_id)

        return self.txns.fetch_or_execute_request(
            request, self.on_POST, request, room_id, event_id, txn_id
        )


class RoomTypingRestServlet(RestServlet):
    PATTERNS = client_patterns(
        "/rooms/(?P<room_id>[^/]*)/typing/(?P<user_id>[^/]*)$", v1=True
    )

    def __init__(self, hs):
        super().__init__()
        self.presence_handler = hs.get_presence_handler()
        self.typing_handler = hs.get_typing_handler()
        self.auth = hs.get_auth()

        # If we're not on the typing writer instance we should scream if we get
        # requests.
        self._is_typing_writer = (
            hs.config.worker.writers.typing == hs.get_instance_name()
        )

    async def on_PUT(self, request, room_id, user_id):
        requester = await self.auth.get_user_by_req(request)

        if not self._is_typing_writer:
            raise Exception("Got /typing request on instance that is not typing writer")

        room_id = urlparse.unquote(room_id)
        target_user = UserID.from_string(urlparse.unquote(user_id))

        content = parse_json_object_from_request(request)

        await self.presence_handler.bump_presence_active_time(requester.user)

        # Limit timeout to stop people from setting silly typing timeouts.
        timeout = min(content.get("timeout", 30000), 120000)

        try:
            if content["typing"]:
                await self.typing_handler.started_typing(
                    target_user=target_user,
                    requester=requester,
                    room_id=room_id,
                    timeout=timeout,
                )
            else:
                await self.typing_handler.stopped_typing(
                    target_user=target_user, requester=requester, room_id=room_id
                )
        except ShadowBanError:
            # Pretend this worked without error.
            pass

        return 200, {}


class RoomAliasListServlet(RestServlet):
    PATTERNS = [
        re.compile(
            r"^/_matrix/client/unstable/org\.matrix\.msc2432"
            r"/rooms/(?P<room_id>[^/]*)/aliases"
        ),
    ]

    def __init__(self, hs: "synapse.server.HomeServer"):
        super().__init__()
        self.auth = hs.get_auth()
        self.directory_handler = hs.get_directory_handler()

    async def on_GET(self, request, room_id):
        requester = await self.auth.get_user_by_req(request)

        alias_list = await self.directory_handler.get_aliases_for_room(
            requester, room_id
        )

        return 200, {"aliases": alias_list}


class SearchRestServlet(RestServlet):
    PATTERNS = client_patterns("/search$", v1=True)

    def __init__(self, hs):
        super().__init__()
        self.search_handler = hs.get_search_handler()
        self.auth = hs.get_auth()

    async def on_POST(self, request):
        requester = await self.auth.get_user_by_req(request)

        content = parse_json_object_from_request(request)

        batch = parse_string(request, "next_batch")
        results = await self.search_handler.search(requester.user, content, batch)

        return 200, results


class JoinedRoomsRestServlet(RestServlet):
    PATTERNS = client_patterns("/joined_rooms$", v1=True)

    def __init__(self, hs):
        super().__init__()
        self.store = hs.get_datastore()
        self.auth = hs.get_auth()

    async def on_GET(self, request):
        requester = await self.auth.get_user_by_req(request, allow_guest=True)

        room_ids = await self.store.get_rooms_for_user(requester.user.to_string())
        return 200, {"joined_rooms": list(room_ids)}


def register_txn_path(servlet, regex_string, http_server, with_get=False):
    """Registers a transaction-based path.

    This registers two paths:
        PUT regex_string/$txnid
        POST regex_string

    Args:
        regex_string (str): The regex string to register. Must NOT have a
        trailing $ as this string will be appended to.
        http_server : The http_server to register paths with.
        with_get: True to also register respective GET paths for the PUTs.
    """
    http_server.register_paths(
        "POST",
        client_patterns(regex_string + "$", v1=True),
        servlet.on_POST,
        servlet.__class__.__name__,
    )
    http_server.register_paths(
        "PUT",
        client_patterns(regex_string + "/(?P<txn_id>[^/]*)$", v1=True),
        servlet.on_PUT,
        servlet.__class__.__name__,
    )
    if with_get:
        http_server.register_paths(
            "GET",
            client_patterns(regex_string + "/(?P<txn_id>[^/]*)$", v1=True),
            servlet.on_GET,
            servlet.__class__.__name__,
        )


def register_servlets(hs, http_server):
    RoomStateEventRestServlet(hs).register(http_server)
    RoomCreateRestServlet(hs).register(http_server)
    RoomMemberListRestServlet(hs).register(http_server)
    JoinedRoomMemberListRestServlet(hs).register(http_server)
    RoomMessageListRestServlet(hs).register(http_server)
    JoinRoomAliasServlet(hs).register(http_server)
    RoomForgetRestServlet(hs).register(http_server)
    RoomMembershipRestServlet(hs).register(http_server)
    RoomSendEventRestServlet(hs).register(http_server)
    PublicRoomListRestServlet(hs).register(http_server)
    RoomStateRestServlet(hs).register(http_server)
    RoomRedactEventRestServlet(hs).register(http_server)
    RoomTypingRestServlet(hs).register(http_server)
    SearchRestServlet(hs).register(http_server)
    JoinedRoomsRestServlet(hs).register(http_server)
    RoomEventServlet(hs).register(http_server)
    RoomEventContextServlet(hs).register(http_server)
    RoomAliasListServlet(hs).register(http_server)


def register_deprecated_servlets(hs, http_server):
    RoomInitialSyncRestServlet(hs).register(http_server)<|MERGE_RESOLUTION|>--- conflicted
+++ resolved
@@ -17,11 +17,7 @@
 """ This module contains REST servlets to do with rooms: /rooms/<paths> """
 import logging
 import re
-<<<<<<< HEAD
-from typing import Optional
-=======
-from typing import TYPE_CHECKING, List, Optional
->>>>>>> b08dc7ef
+from typing import TYPE_CHECKING, Optional
 from urllib import parse as urlparse
 
 from synapse.api.constants import EventTypes, Membership
