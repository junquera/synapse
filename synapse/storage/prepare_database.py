# -*- coding: utf-8 -*-
# Copyright 2014 - 2016 OpenMarket Ltd
# Copyright 2018 New Vector Ltd
#
# Licensed under the Apache License, Version 2.0 (the "License");
# you may not use this file except in compliance with the License.
# You may obtain a copy of the License at
#
#     http://www.apache.org/licenses/LICENSE-2.0
#
# Unless required by applicable law or agreed to in writing, software
# distributed under the License is distributed on an "AS IS" BASIS,
# WITHOUT WARRANTIES OR CONDITIONS OF ANY KIND, either express or implied.
# See the License for the specific language governing permissions and
# limitations under the License.

import fnmatch
import imp
import logging
import os
import re

from synapse.storage.engines.postgres import PostgresEngine

logger = logging.getLogger(__name__)


# Remember to update this number every time a change is made to database
# schema files, so the users will be informed on server restarts.
SCHEMA_VERSION = 56

dir_path = os.path.abspath(os.path.dirname(__file__))


class PrepareDatabaseException(Exception):
    pass


class UpgradeDatabaseException(PrepareDatabaseException):
    pass


def prepare_database(db_conn, database_engine, config):
    """Prepares a database for usage. Will either create all necessary tables
    or upgrade from an older schema version.

    If `config` is None then prepare_database will assert that no upgrade is
    necessary, *or* will create a fresh database if the database is empty.

    Args:
        db_conn:
        database_engine:
        config (synapse.config.homeserver.HomeServerConfig|None):
            application config, or None if we are connecting to an existing
            database which we expect to be configured already
    """
    try:
        cur = db_conn.cursor()
        version_info = _get_or_create_schema_state(cur, database_engine)

        if version_info:
            user_version, delta_files, upgraded = version_info

            if config is None:
                if user_version != SCHEMA_VERSION:
                    # If we don't pass in a config file then we are expecting to
                    # have already upgraded the DB.
                    raise UpgradeDatabaseException("Database needs to be upgraded")
            else:
                _upgrade_existing_database(
                    cur, user_version, delta_files, upgraded, database_engine, config
                )
        else:
            _setup_new_database(cur, database_engine)

        # check if any of our configured dynamic modules want a database
        if config is not None:
            _apply_module_schemas(cur, database_engine, config)

        cur.close()
        db_conn.commit()
    except Exception:
        db_conn.rollback()
        raise


def _setup_new_database(cur, database_engine):
    """Sets up the database by finding a base set of "full schemas" and then
    applying any necessary deltas.

    The "full_schemas" directory has subdirectories named after versions. This
    function searches for the highest version less than or equal to
    `SCHEMA_VERSION` and executes all .sql files in that directory.

    The function will then apply all deltas for all versions after the base
    version.

    Example directory structure:

        schema/
            delta/
                ...
            full_schemas/
                3/
                    test.sql
                    ...
                11/
                    foo.sql
                    bar.sql
                ...

    In the example foo.sql and bar.sql would be run, and then any delta files
    for versions strictly greater than 11.
    """
    current_dir = os.path.join(dir_path, "schema", "full_schemas")
    directory_entries = os.listdir(current_dir)

    valid_dirs = []
    pattern = re.compile(r"^\d+(\.sql)?$")

    if isinstance(database_engine, PostgresEngine):
        specific = "postgres"
    else:
        specific = "sqlite"

    specific_pattern = re.compile(r"^\d+(\.sql." + specific + r")?$")

    for filename in directory_entries:
        match = pattern.match(filename) or specific_pattern.match(filename)
        abs_path = os.path.join(current_dir, filename)
        if match and os.path.isdir(abs_path):
            ver = int(match.group(0))
            if ver <= SCHEMA_VERSION:
                valid_dirs.append((ver, abs_path))
        else:
            logger.debug("Ignoring entry '%s' in 'full_schemas'", filename)

    if not valid_dirs:
        raise PrepareDatabaseException(
            "Could not find a suitable base set of full schemas"
        )

    max_current_ver, sql_dir = max(valid_dirs, key=lambda x: x[0])

    logger.debug("Initialising schema v%d", max_current_ver)

    directory_entries = os.listdir(sql_dir)

    for filename in sorted(
        fnmatch.filter(directory_entries, "*.sql")
        + fnmatch.filter(directory_entries, "*.sql." + specific)
    ):
        sql_loc = os.path.join(sql_dir, filename)
        logger.debug("Applying schema %s", sql_loc)
        executescript(cur, sql_loc)

    cur.execute(
        database_engine.convert_param_style(
            "INSERT INTO schema_version (version, upgraded)" " VALUES (?,?)"
        ),
        (max_current_ver, False),
    )

    _upgrade_existing_database(
        cur,
        current_version=max_current_ver,
        applied_delta_files=[],
        upgraded=False,
        database_engine=database_engine,
        config=None,
        is_empty=True,
    )


def _upgrade_existing_database(
    cur,
    current_version,
    applied_delta_files,
    upgraded,
    database_engine,
    config,
    is_empty=False,
):
    """Upgrades an existing database.

    Delta files can either be SQL stored in *.sql files, or python modules
    in *.py.

    There can be multiple delta files per version. Synapse will keep track of
    which delta files have been applied, and will apply any that haven't been
    even if there has been no version bump. This is useful for development
    where orthogonal schema changes may happen on separate branches.

    Different delta files for the same version *must* be orthogonal and give
    the same result when applied in any order. No guarantees are made on the
    order of execution of these scripts.

    This is a no-op of current_version == SCHEMA_VERSION.

    Example directory structure:

        schema/
            delta/
                11/
                    foo.sql
                    ...
                12/
                    foo.sql
                    bar.py
                ...
            full_schemas/
                ...

    In the example, if current_version is 11, then foo.sql will be run if and
    only if `upgraded` is True. Then `foo.sql` and `bar.py` would be run in
    some arbitrary order.

    Args:
        cur (Cursor)
        current_version (int): The current version of the schema.
        applied_delta_files (list): A list of deltas that have already been
            applied.
        upgraded (bool): Whether the current version was generated by having
            applied deltas or from full schema file. If `True` the function
            will never apply delta files for the given `current_version`, since
            the current_version wasn't generated by applying those delta files.
    """

    if current_version > SCHEMA_VERSION:
        raise ValueError(
            "Cannot use this database as it is too "
            + "new for the server to understand"
        )

    start_ver = current_version
    if not upgraded:
        start_ver += 1

    logger.debug("applied_delta_files: %s", applied_delta_files)

    if isinstance(database_engine, PostgresEngine):
        specific_engine_extension = ".postgres"
    else:
        specific_engine_extension = ".sqlite"

<<<<<<< HEAD
    specific_engine_extensions = (
        ".sqlite", ".postgres"
    )
=======
    specific_engine_extensions = (".sqlite", ".postgres")
>>>>>>> baeaf00a

    for v in range(start_ver, SCHEMA_VERSION + 1):
        logger.info("Upgrading schema to v%d", v)

        delta_dir = os.path.join(dir_path, "schema", "delta", str(v))

        try:
            directory_entries = os.listdir(delta_dir)
        except OSError:
            logger.exception("Could not open delta dir for version %d", v)
            raise UpgradeDatabaseException(
                "Could not open delta dir for version %d" % (v,)
            )

        directory_entries.sort()
        for file_name in directory_entries:
            relative_path = os.path.join(str(v), file_name)
            logger.debug("Found file: %s", relative_path)
            if relative_path in applied_delta_files:
                continue

            absolute_path = os.path.join(dir_path, "schema", "delta", relative_path)
            root_name, ext = os.path.splitext(file_name)
            if ext == ".py":
                # This is a python upgrade module. We need to import into some
                # package and then execute its `run_upgrade` function.
                module_name = "synapse.storage.v%d_%s" % (v, root_name)
                with open(absolute_path) as python_file:
                    module = imp.load_source(module_name, absolute_path, python_file)
                logger.info("Running script %s", relative_path)
                module.run_create(cur, database_engine)
                if not is_empty:
                    module.run_upgrade(cur, database_engine, config=config)
            elif ext == ".pyc" or file_name == "__pycache__":
                # Sometimes .pyc files turn up anyway even though we've
                # disabled their generation; e.g. from distribution package
                # installers. Silently skip it
                continue
            elif ext == ".sql":
                # A plain old .sql file, just read and execute it
                logger.info("Applying schema %s", relative_path)
                executescript(cur, absolute_path)
            elif ext == specific_engine_extension and root_name.endswith(".sql"):
                # A .sql file specific to our engine; just read and execute it
                logger.info("Applying engine-specific schema %s", relative_path)
                executescript(cur, absolute_path)
            elif ext in specific_engine_extensions and root_name.endswith(".sql"):
                # A .sql file for a different engine; skip it.
                continue
            else:
                # Not a valid delta file.
                logger.warning(
                    "Found directory entry that did not end in .py or .sql: %s",
                    relative_path,
                )
                continue

            # Mark as done.
            cur.execute(
                database_engine.convert_param_style(
                    "INSERT INTO applied_schema_deltas (version, file) VALUES (?,?)"
                ),
                (v, relative_path),
            )

            cur.execute("DELETE FROM schema_version")
            cur.execute(
                database_engine.convert_param_style(
                    "INSERT INTO schema_version (version, upgraded) VALUES (?,?)"
                ),
                (v, True),
            )


def _apply_module_schemas(txn, database_engine, config):
    """Apply the module schemas for the dynamic modules, if any

    Args:
        cur: database cursor
        database_engine: synapse database engine class
        config (synapse.config.homeserver.HomeServerConfig):
            application config
    """
    for (mod, _config) in config.password_providers:
        if not hasattr(mod, "get_db_schema_files"):
            continue
        modname = ".".join((mod.__module__, mod.__name__))
        _apply_module_schema_files(
            txn, database_engine, modname, mod.get_db_schema_files()
        )


def _apply_module_schema_files(cur, database_engine, modname, names_and_streams):
    """Apply the module schemas for a single module

    Args:
        cur: database cursor
        database_engine: synapse database engine class
        modname (str): fully qualified name of the module
        names_and_streams (Iterable[(str, file)]): the names and streams of
            schemas to be applied
    """
    cur.execute(
        database_engine.convert_param_style(
            "SELECT file FROM applied_module_schemas WHERE module_name = ?"
        ),
        (modname,),
    )
    applied_deltas = set(d for d, in cur)
    for (name, stream) in names_and_streams:
        if name in applied_deltas:
            continue

        root_name, ext = os.path.splitext(name)
        if ext != ".sql":
            raise PrepareDatabaseException(
                "only .sql files are currently supported for module schemas"
            )

        logger.info("applying schema %s for %s", name, modname)
        for statement in get_statements(stream):
            cur.execute(statement)

        # Mark as done.
        cur.execute(
            database_engine.convert_param_style(
                "INSERT INTO applied_module_schemas (module_name, file)" " VALUES (?,?)"
            ),
            (modname, name),
        )


def get_statements(f):
    statement_buffer = ""
    in_comment = False  # If we're in a /* ... */ style comment

    for line in f:
        line = line.strip()

        if in_comment:
            # Check if this line contains an end to the comment
            comments = line.split("*/", 1)
            if len(comments) == 1:
                continue
            line = comments[1]
            in_comment = False

        # Remove inline block comments
        line = re.sub(r"/\*.*\*/", " ", line)

        # Does this line start a comment?
        comments = line.split("/*", 1)
        if len(comments) > 1:
            line = comments[0]
            in_comment = True

        # Deal with line comments
        line = line.split("--", 1)[0]
        line = line.split("//", 1)[0]

        # Find *all* semicolons. We need to treat first and last entry
        # specially.
        statements = line.split(";")

        # We must prepend statement_buffer to the first statement
        first_statement = "%s %s" % (statement_buffer.strip(), statements[0].strip())
        statements[0] = first_statement

        # Every entry, except the last, is a full statement
        for statement in statements[:-1]:
            yield statement.strip()

        # The last entry did *not* end in a semicolon, so we store it for the
        # next semicolon we find
        statement_buffer = statements[-1].strip()


def executescript(txn, schema_path):
    with open(schema_path, "r") as f:
        for statement in get_statements(f):
            txn.execute(statement)


def _get_or_create_schema_state(txn, database_engine):
    # Bluntly try creating the schema_version tables.
    schema_path = os.path.join(dir_path, "schema", "schema_version.sql")
    executescript(txn, schema_path)

    txn.execute("SELECT version, upgraded FROM schema_version")
    row = txn.fetchone()
    current_version = int(row[0]) if row else None
    upgraded = bool(row[1]) if row else None

    if current_version:
        txn.execute(
            database_engine.convert_param_style(
                "SELECT file FROM applied_schema_deltas WHERE version >= ?"
            ),
            (current_version,),
        )
        applied_deltas = [d for d, in txn]
        return current_version, applied_deltas, upgraded

    return None<|MERGE_RESOLUTION|>--- conflicted
+++ resolved
@@ -243,13 +243,7 @@
     else:
         specific_engine_extension = ".sqlite"
 
-<<<<<<< HEAD
-    specific_engine_extensions = (
-        ".sqlite", ".postgres"
-    )
-=======
     specific_engine_extensions = (".sqlite", ".postgres")
->>>>>>> baeaf00a
 
     for v in range(start_ver, SCHEMA_VERSION + 1):
         logger.info("Upgrading schema to v%d", v)
