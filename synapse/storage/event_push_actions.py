--- conflicted
+++ resolved
@@ -63,66 +63,7 @@
         return DEFAULT_NOTIF_ACTION
 
 
-<<<<<<< HEAD
-class EventPushActionsStore(SQLBaseStore):
-    EPA_HIGHLIGHT_INDEX = "epa_highlight_index"
-
-    def __init__(self, db_conn, hs):
-        super(EventPushActionsStore, self).__init__(db_conn, hs)
-
-        self.register_background_index_update(
-            self.EPA_HIGHLIGHT_INDEX,
-            index_name="event_push_actions_u_highlight",
-            table="event_push_actions",
-            columns=["user_id", "stream_ordering"],
-        )
-
-        self.register_background_index_update(
-            "event_push_actions_highlights_index",
-            index_name="event_push_actions_highlights_index",
-            table="event_push_actions",
-            columns=["user_id", "room_id", "topological_ordering", "stream_ordering"],
-            where_clause="highlight=1"
-        )
-
-        self._doing_notif_rotation = False
-        self._rotate_notif_loop = self._clock.looping_call(
-            self._rotate_notifs, 30 * 60 * 1000
-        )
-        self._rotate_delay = 3
-        self._rotate_count = 10000
-
-    def _set_push_actions_for_event_and_users_txn(self, txn, event, tuples):
-        """
-        Args:
-            event: the event set actions for
-            tuples: list of tuples of (user_id, actions)
-        """
-        values = []
-        for uid, actions in tuples:
-            is_highlight = 1 if _action_has_highlight(actions) else 0
-
-            values.append({
-                'room_id': event.room_id,
-                'event_id': event.event_id,
-                'user_id': uid,
-                'actions': _serialize_action(actions, is_highlight),
-                'stream_ordering': event.internal_metadata.stream_ordering,
-                'topological_ordering': event.depth,
-                'notif': 1,
-                'highlight': is_highlight,
-            })
-
-        for uid, __ in tuples:
-            txn.call_after(
-                self.get_unread_event_push_actions_by_room_for_user.invalidate_many,
-                (event.room_id, uid)
-            )
-        self._simple_insert_many_txn(txn, "event_push_actions", values)
-
-=======
 class EventPushActionsWorkerStore(SQLBaseStore):
->>>>>>> 17445e67
     @cachedInlineCallbacks(num_args=3, tree=True, max_entries=5000)
     def get_unread_event_push_actions_by_room_for_user(
             self, room_id, user_id, last_read_event_id
@@ -529,6 +470,9 @@
             self._rotate_notifs, 30 * 60 * 1000
         )
 
+        self._rotate_delay = 3
+        self._rotate_count = 10000
+
     def _set_push_actions_for_event_and_users_txn(self, txn, events_and_contexts,
                                                   all_events_and_contexts):
         """Handles moving push actions from staging table to main
