# Copyright 2014-2016 OpenMarket Ltd
# Copyright 2017-2018 New Vector Ltd
# Copyright 2019 The Matrix.org Foundation C.I.C.
#
# Licensed under the Apache License, Version 2.0 (the "License");
# you may not use this file except in compliance with the License.
# You may obtain a copy of the License at
#
#     http://www.apache.org/licenses/LICENSE-2.0
#
# Unless required by applicable law or agreed to in writing, software
# distributed under the License is distributed on an "AS IS" BASIS,
# WITHOUT WARRANTIES OR CONDITIONS OF ANY KIND, either express or implied.
# See the License for the specific language governing permissions and
# limitations under the License.


# This file provides some classes for setting up (partially-populated)
# homeservers; either as a full homeserver as a real application, or a small
# partial one for unit test mocking.

# Imports required for the default HomeServer() implementation
import abc
import functools
import logging
from typing import (
    TYPE_CHECKING,
    Any,
    Callable,
    Dict,
    List,
    Optional,
    TypeVar,
    Union,
    cast,
)

import twisted.internet.tcp
from twisted.internet import defer
from twisted.mail.smtp import sendmail
from twisted.web.iweb import IPolicyForHTTPS

from synapse.api.auth import Auth
from synapse.api.filtering import Filtering
from synapse.api.ratelimiting import Ratelimiter
from synapse.appservice.api import ApplicationServiceApi
from synapse.appservice.scheduler import ApplicationServiceScheduler
from synapse.config.homeserver import HomeServerConfig
from synapse.crypto import context_factory
from synapse.crypto.context_factory import RegularPolicyForHTTPS
from synapse.crypto.keyring import Keyring
from synapse.events.builder import EventBuilderFactory
from synapse.events.presence_router import PresenceRouter
from synapse.events.spamcheck import SpamChecker
from synapse.events.third_party_rules import ThirdPartyEventRules
from synapse.events.utils import EventClientSerializer
from synapse.federation.federation_client import FederationClient
from synapse.federation.federation_server import (
    FederationHandlerRegistry,
    FederationServer,
)
from synapse.federation.send_queue import FederationRemoteSendQueue
from synapse.federation.sender import AbstractFederationSender, FederationSender
from synapse.federation.transport.client import TransportLayerClient
from synapse.groups.attestations import GroupAttestationSigning, GroupAttestionRenewer
from synapse.groups.groups_server import GroupsServerHandler, GroupsServerWorkerHandler
from synapse.handlers.account_data import AccountDataHandler
from synapse.handlers.account_validity import AccountValidityHandler
from synapse.handlers.acme import AcmeHandler
from synapse.handlers.admin import AdminHandler
from synapse.handlers.appservice import ApplicationServicesHandler
from synapse.handlers.auth import AuthHandler, MacaroonGenerator
from synapse.handlers.cas import CasHandler
from synapse.handlers.deactivate_account import DeactivateAccountHandler
from synapse.handlers.device import DeviceHandler, DeviceWorkerHandler
from synapse.handlers.devicemessage import DeviceMessageHandler
from synapse.handlers.directory import DirectoryHandler
from synapse.handlers.e2e_keys import E2eKeysHandler
from synapse.handlers.e2e_room_keys import E2eRoomKeysHandler
from synapse.handlers.event_auth import EventAuthHandler
from synapse.handlers.events import EventHandler, EventStreamHandler
from synapse.handlers.federation import FederationHandler
from synapse.handlers.groups_local import GroupsLocalHandler, GroupsLocalWorkerHandler
from synapse.handlers.identity import IdentityHandler
from synapse.handlers.initial_sync import InitialSyncHandler
from synapse.handlers.message import EventCreationHandler, MessageHandler
from synapse.handlers.pagination import PaginationHandler
from synapse.handlers.password_policy import PasswordPolicyHandler
from synapse.handlers.presence import (
    BasePresenceHandler,
    PresenceHandler,
    WorkerPresenceHandler,
)
from synapse.handlers.profile import ProfileHandler
from synapse.handlers.read_marker import ReadMarkerHandler
from synapse.handlers.receipts import ReceiptsHandler
from synapse.handlers.register import RegistrationHandler
from synapse.handlers.room import (
    RoomContextHandler,
    RoomCreationHandler,
    RoomShutdownHandler,
)
from synapse.handlers.room_list import RoomListHandler
from synapse.handlers.room_member import RoomMemberHandler, RoomMemberMasterHandler
from synapse.handlers.room_member_worker import RoomMemberWorkerHandler
from synapse.handlers.search import SearchHandler
from synapse.handlers.set_password import SetPasswordHandler
from synapse.handlers.space_summary import SpaceSummaryHandler
from synapse.handlers.sso import SsoHandler
from synapse.handlers.stats import StatsHandler
from synapse.handlers.sync import SyncHandler
from synapse.handlers.typing import FollowerTypingHandler, TypingWriterHandler
from synapse.handlers.user_directory import UserDirectoryHandler
from synapse.http.client import InsecureInterceptableContextFactory, SimpleHttpClient
from synapse.http.matrixfederationclient import MatrixFederationHttpClient
from synapse.module_api import ModuleApi
from synapse.notifier import Notifier
from synapse.push.action_generator import ActionGenerator
from synapse.push.pusherpool import PusherPool
from synapse.replication.tcp.client import ReplicationDataHandler
from synapse.replication.tcp.external_cache import ExternalCache
from synapse.replication.tcp.handler import ReplicationCommandHandler
from synapse.replication.tcp.resource import ReplicationStreamer
from synapse.replication.tcp.streams import STREAMS_MAP, Stream
from synapse.rest.media.v1.media_repository import (
    MediaRepository,
    MediaRepositoryResource,
)
from synapse.server_notices.server_notices_manager import ServerNoticesManager
from synapse.server_notices.server_notices_sender import ServerNoticesSender
from synapse.server_notices.worker_server_notices_sender import (
    WorkerServerNoticesSender,
)
from synapse.state import StateHandler, StateResolutionHandler
from synapse.storage import Databases, DataStore, Storage
from synapse.streams.events import EventSources
from synapse.types import DomainSpecificString, ISynapseReactor
from synapse.util import Clock
from synapse.util.distributor import Distributor
from synapse.util.ratelimitutils import FederationRateLimiter
from synapse.util.stringutils import random_string

logger = logging.getLogger(__name__)

if TYPE_CHECKING:
    from txredisapi import RedisProtocol

    from synapse.handlers.oidc import OidcHandler
    from synapse.handlers.saml import SamlHandler


T = TypeVar("T", bound=Callable[..., Any])


def cache_in_self(builder: T) -> T:
    """Wraps a function called e.g. `get_foo`, checking if `self.foo` exists and
    returning if so. If not, calls the given function and sets `self.foo` to it.

    Also ensures that dependency cycles throw an exception correctly, rather
    than overflowing the stack.
    """

    if not builder.__name__.startswith("get_"):
        raise Exception(
            "@cache_in_self can only be used on functions starting with `get_`"
        )

    # get_attr -> _attr
    depname = builder.__name__[len("get") :]

    building = [False]

    @functools.wraps(builder)
    def _get(self):
        try:
            return getattr(self, depname)
        except AttributeError:
            pass

        # Prevent cyclic dependencies from deadlocking
        if building[0]:
            raise ValueError("Cyclic dependency while building %s" % (depname,))

        building[0] = True
        try:
            dep = builder(self)
            setattr(self, depname, dep)
        finally:
            building[0] = False

        return dep

    # We cast here as we need to tell mypy that `_get` has the same signature as
    # `builder`.
    return cast(T, _get)


class HomeServer(metaclass=abc.ABCMeta):
    """A basic homeserver object without lazy component builders.

    This will need all of the components it requires to either be passed as
    constructor arguments, or the relevant methods overriding to create them.
    Typically this would only be used for unit tests.

    Dependencies should be added by creating a `def get_<depname>(self)`
    function, wrapping it in `@cache_in_self`.

    Attributes:
        config (synapse.config.homeserver.HomeserverConfig):
        _listening_services (list[twisted.internet.tcp.Port]): TCP ports that
            we are listening on to provide HTTP services.
    """

    REQUIRED_ON_BACKGROUND_TASK_STARTUP = [
        "account_validity",
        "auth",
        "deactivate_account",
        "message",
        "pagination",
        "profile",
        "stats",
    ]

    # This is overridden in derived application classes
    # (such as synapse.app.homeserver.SynapseHomeServer) and gives the class to be
    # instantiated during setup() for future return by get_datastore()
    DATASTORE_CLASS = abc.abstractproperty()

    def __init__(
        self,
        hostname: str,
        config: HomeServerConfig,
        reactor=None,
        version_string="Synapse",
    ):
        """
        Args:
            hostname : The hostname for the server.
            config: The full config for the homeserver.
        """
        if not reactor:
            from twisted.internet import reactor as _reactor

            reactor = _reactor

        self._reactor = reactor
        self.hostname = hostname
        # the key we use to sign events and requests
        self.signing_key = config.key.signing_key[0]
        self.config = config
        self._listening_services = []  # type: List[twisted.internet.tcp.Port]
        self.start_time = None  # type: Optional[int]

        self._instance_id = random_string(5)
        self._instance_name = config.worker.instance_name

        self.version_string = version_string

        self.datastores = None  # type: Optional[Databases]

    def get_instance_id(self) -> str:
        """A unique ID for this synapse process instance.

        This is used to distinguish running instances in worker-based
        deployments.
        """
        return self._instance_id

    def get_instance_name(self) -> str:
        """A unique name for this synapse process.

        Used to identify the process over replication and in config. Does not
        change over restarts.
        """
        return self._instance_name

    def setup(self) -> None:
        logger.info("Setting up.")
        self.start_time = int(self.get_clock().time())
        self.datastores = Databases(self.DATASTORE_CLASS, self)
        logger.info("Finished setting up.")

        # Register background tasks required by this server. This must be done
        # somewhat manually due to the background tasks not being registered
        # unless handlers are instantiated.
        if self.config.run_background_tasks:
            self.setup_background_tasks()

    def start_listening(self) -> None:
        """Start the HTTP, manhole, metrics, etc listeners

        Does nothing in this base class; overridden in derived classes to start the
        appropriate listeners.
        """
        pass

    def setup_background_tasks(self) -> None:
        """
        Some handlers have side effects on instantiation (like registering
        background updates). This function causes them to be fetched, and
        therefore instantiated, to run those side effects.
        """
        for i in self.REQUIRED_ON_BACKGROUND_TASK_STARTUP:
            getattr(self, "get_" + i + "_handler")()

    def get_reactor(self) -> ISynapseReactor:
        """
        Fetch the Twisted reactor in use by this HomeServer.
        """
        return self._reactor

    def is_mine(self, domain_specific_string: DomainSpecificString) -> bool:
        return domain_specific_string.domain == self.hostname

    def is_mine_id(self, string: str) -> bool:
        return string.split(":", 1)[1] == self.hostname

    @cache_in_self
    def get_clock(self) -> Clock:
        return Clock(self._reactor)

    def get_datastore(self) -> DataStore:
        if not self.datastores:
            raise Exception("HomeServer.setup must be called before getting datastores")

        return self.datastores.main

    def get_datastores(self) -> Databases:
        if not self.datastores:
            raise Exception("HomeServer.setup must be called before getting datastores")

        return self.datastores

    @cache_in_self
    def get_distributor(self) -> Distributor:
        return Distributor()

    @cache_in_self
    def get_registration_ratelimiter(self) -> Ratelimiter:
        return Ratelimiter(
            store=self.get_datastore(),
            clock=self.get_clock(),
            rate_hz=self.config.rc_registration.per_second,
            burst_count=self.config.rc_registration.burst_count,
        )

    @cache_in_self
    def get_federation_client(self) -> FederationClient:
        return FederationClient(self)

    @cache_in_self
    def get_federation_server(self) -> FederationServer:
        return FederationServer(self)

    @cache_in_self
    def get_notifier(self) -> Notifier:
        return Notifier(self)

    @cache_in_self
    def get_auth(self) -> Auth:
        return Auth(self)

    @cache_in_self
    def get_http_client_context_factory(self) -> IPolicyForHTTPS:
        if self.config.use_insecure_ssl_client_just_for_testing_do_not_use:
            return InsecureInterceptableContextFactory()
        return RegularPolicyForHTTPS()

    @cache_in_self
    def get_simple_http_client(self) -> SimpleHttpClient:
        """
        An HTTP client with no special configuration.
        """
        return SimpleHttpClient(self)

    @cache_in_self
    def get_proxied_http_client(self) -> SimpleHttpClient:
        """
        An HTTP client that uses configured HTTP(S) proxies.
        """
        return SimpleHttpClient(self, use_proxy=True)

    @cache_in_self
    def get_proxied_blacklisted_http_client(self) -> SimpleHttpClient:
        """
        An HTTP client that uses configured HTTP(S) proxies and blacklists IPs
        based on the IP range blacklist/whitelist.
        """
        return SimpleHttpClient(
            self,
            ip_whitelist=self.config.ip_range_whitelist,
            ip_blacklist=self.config.ip_range_blacklist,
            use_proxy=True,
        )

    @cache_in_self
    def get_federation_http_client(self) -> MatrixFederationHttpClient:
        """
        An HTTP client for federation.
        """
        tls_client_options_factory = context_factory.FederationPolicyForHTTPS(
            self.config
        )
        return MatrixFederationHttpClient(self, tls_client_options_factory)

    @cache_in_self
    def get_room_creation_handler(self) -> RoomCreationHandler:
        return RoomCreationHandler(self)

    @cache_in_self
    def get_room_shutdown_handler(self) -> RoomShutdownHandler:
        return RoomShutdownHandler(self)

    @cache_in_self
    def get_sendmail(self) -> Callable[..., defer.Deferred]:
        return sendmail

    @cache_in_self
    def get_state_handler(self) -> StateHandler:
        return StateHandler(self)

    @cache_in_self
    def get_state_resolution_handler(self) -> StateResolutionHandler:
        return StateResolutionHandler(self)

    @cache_in_self
    def get_presence_handler(self) -> BasePresenceHandler:
<<<<<<< HEAD
        if self.config.worker_app:
            return WorkerPresenceHandler(self)
        else:
            return PresenceHandler(self)
=======
        if self.get_instance_name() in self.config.worker.writers.presence:
            return PresenceHandler(self)
        else:
            return WorkerPresenceHandler(self)
>>>>>>> fe604a02

    @cache_in_self
    def get_typing_writer_handler(self) -> TypingWriterHandler:
        if self.config.worker.writers.typing == self.get_instance_name():
            return TypingWriterHandler(self)
        else:
            raise Exception("Workers cannot write typing")

    @cache_in_self
    def get_presence_router(self) -> PresenceRouter:
        return PresenceRouter(self)

    @cache_in_self
    def get_typing_handler(self) -> FollowerTypingHandler:
        if self.config.worker.writers.typing == self.get_instance_name():
            # Use get_typing_writer_handler to ensure that we use the same
            # cached version.
            return self.get_typing_writer_handler()
        else:
            return FollowerTypingHandler(self)

    @cache_in_self
    def get_sso_handler(self) -> SsoHandler:
        return SsoHandler(self)

    @cache_in_self
    def get_sync_handler(self) -> SyncHandler:
        return SyncHandler(self)

    @cache_in_self
    def get_room_list_handler(self) -> RoomListHandler:
        return RoomListHandler(self)

    @cache_in_self
    def get_auth_handler(self) -> AuthHandler:
        return AuthHandler(self)

    @cache_in_self
    def get_macaroon_generator(self) -> MacaroonGenerator:
        return MacaroonGenerator(self)

    @cache_in_self
    def get_device_handler(self):
        if self.config.worker_app:
            return DeviceWorkerHandler(self)
        else:
            return DeviceHandler(self)

    @cache_in_self
    def get_device_message_handler(self) -> DeviceMessageHandler:
        return DeviceMessageHandler(self)

    @cache_in_self
    def get_directory_handler(self) -> DirectoryHandler:
        return DirectoryHandler(self)

    @cache_in_self
    def get_e2e_keys_handler(self) -> E2eKeysHandler:
        return E2eKeysHandler(self)

    @cache_in_self
    def get_e2e_room_keys_handler(self) -> E2eRoomKeysHandler:
        return E2eRoomKeysHandler(self)

    @cache_in_self
    def get_acme_handler(self) -> AcmeHandler:
        return AcmeHandler(self)

    @cache_in_self
    def get_admin_handler(self) -> AdminHandler:
        return AdminHandler(self)

    @cache_in_self
    def get_application_service_api(self) -> ApplicationServiceApi:
        return ApplicationServiceApi(self)

    @cache_in_self
    def get_application_service_scheduler(self) -> ApplicationServiceScheduler:
        return ApplicationServiceScheduler(self)

    @cache_in_self
    def get_application_service_handler(self) -> ApplicationServicesHandler:
        return ApplicationServicesHandler(self)

    @cache_in_self
    def get_event_handler(self) -> EventHandler:
        return EventHandler(self)

    @cache_in_self
    def get_event_stream_handler(self) -> EventStreamHandler:
        return EventStreamHandler(self)

    @cache_in_self
    def get_federation_handler(self) -> FederationHandler:
        return FederationHandler(self)

    @cache_in_self
    def get_identity_handler(self) -> IdentityHandler:
        return IdentityHandler(self)

    @cache_in_self
    def get_initial_sync_handler(self) -> InitialSyncHandler:
        return InitialSyncHandler(self)

    @cache_in_self
    def get_profile_handler(self) -> ProfileHandler:
        return ProfileHandler(self)

    @cache_in_self
    def get_event_creation_handler(self) -> EventCreationHandler:
        return EventCreationHandler(self)

    @cache_in_self
    def get_deactivate_account_handler(self) -> DeactivateAccountHandler:
        return DeactivateAccountHandler(self)

    @cache_in_self
    def get_search_handler(self) -> SearchHandler:
        return SearchHandler(self)

    @cache_in_self
    def get_set_password_handler(self) -> SetPasswordHandler:
        return SetPasswordHandler(self)

    @cache_in_self
    def get_event_sources(self) -> EventSources:
        return EventSources(self)

    @cache_in_self
    def get_keyring(self) -> Keyring:
        return Keyring(self)

    @cache_in_self
    def get_event_builder_factory(self) -> EventBuilderFactory:
        return EventBuilderFactory(self)

    @cache_in_self
    def get_filtering(self) -> Filtering:
        return Filtering(self)

    @cache_in_self
    def get_pusherpool(self) -> PusherPool:
        return PusherPool(self)

    @cache_in_self
    def get_media_repository_resource(self) -> MediaRepositoryResource:
        # build the media repo resource. This indirects through the HomeServer
        # to ensure that we only have a single instance of
        return MediaRepositoryResource(self)

    @cache_in_self
    def get_media_repository(self) -> MediaRepository:
        return MediaRepository(self)

    @cache_in_self
    def get_federation_transport_client(self) -> TransportLayerClient:
        return TransportLayerClient(self)

    @cache_in_self
    def get_federation_sender(self) -> AbstractFederationSender:
        if self.should_send_federation():
            return FederationSender(self)
        elif not self.config.worker_app:
            return FederationRemoteSendQueue(self)
        else:
            raise Exception("Workers cannot send federation traffic")

    @cache_in_self
    def get_receipts_handler(self) -> ReceiptsHandler:
        return ReceiptsHandler(self)

    @cache_in_self
    def get_read_marker_handler(self) -> ReadMarkerHandler:
        return ReadMarkerHandler(self)

    @cache_in_self
    def get_tcp_replication(self) -> ReplicationCommandHandler:
        return ReplicationCommandHandler(self)

    @cache_in_self
    def get_action_generator(self) -> ActionGenerator:
        return ActionGenerator(self)

    @cache_in_self
    def get_user_directory_handler(self) -> UserDirectoryHandler:
        return UserDirectoryHandler(self)

    @cache_in_self
    def get_groups_local_handler(
        self,
    ) -> Union[GroupsLocalWorkerHandler, GroupsLocalHandler]:
        if self.config.worker_app:
            return GroupsLocalWorkerHandler(self)
        else:
            return GroupsLocalHandler(self)

    @cache_in_self
    def get_groups_server_handler(self):
        if self.config.worker_app:
            return GroupsServerWorkerHandler(self)
        else:
            return GroupsServerHandler(self)

    @cache_in_self
    def get_groups_attestation_signing(self) -> GroupAttestationSigning:
        return GroupAttestationSigning(self)

    @cache_in_self
    def get_groups_attestation_renewer(self) -> GroupAttestionRenewer:
        return GroupAttestionRenewer(self)

    @cache_in_self
    def get_stats_handler(self) -> StatsHandler:
        return StatsHandler(self)

    @cache_in_self
    def get_spam_checker(self) -> SpamChecker:
        return SpamChecker(self)

    @cache_in_self
    def get_third_party_event_rules(self) -> ThirdPartyEventRules:
        return ThirdPartyEventRules(self)

    @cache_in_self
    def get_room_member_handler(self) -> RoomMemberHandler:
        if self.config.worker_app:
            return RoomMemberWorkerHandler(self)
        return RoomMemberMasterHandler(self)

    @cache_in_self
    def get_federation_registry(self) -> FederationHandlerRegistry:
        return FederationHandlerRegistry(self)

    @cache_in_self
    def get_server_notices_manager(self) -> ServerNoticesManager:
        if self.config.worker_app:
            raise Exception("Workers cannot send server notices")
        return ServerNoticesManager(self)

    @cache_in_self
    def get_server_notices_sender(self) -> WorkerServerNoticesSender:
        if self.config.worker_app:
            return WorkerServerNoticesSender(self)
        return ServerNoticesSender(self)

    @cache_in_self
    def get_message_handler(self) -> MessageHandler:
        return MessageHandler(self)

    @cache_in_self
    def get_pagination_handler(self) -> PaginationHandler:
        return PaginationHandler(self)

    @cache_in_self
    def get_room_context_handler(self) -> RoomContextHandler:
        return RoomContextHandler(self)

    @cache_in_self
    def get_registration_handler(self) -> RegistrationHandler:
        return RegistrationHandler(self)

    @cache_in_self
    def get_account_validity_handler(self) -> AccountValidityHandler:
        return AccountValidityHandler(self)

    @cache_in_self
    def get_cas_handler(self) -> CasHandler:
        return CasHandler(self)

    @cache_in_self
    def get_saml_handler(self) -> "SamlHandler":
        from synapse.handlers.saml import SamlHandler

        return SamlHandler(self)

    @cache_in_self
    def get_oidc_handler(self) -> "OidcHandler":
        from synapse.handlers.oidc import OidcHandler

        return OidcHandler(self)

    @cache_in_self
    def get_event_client_serializer(self) -> EventClientSerializer:
        return EventClientSerializer(self)

    @cache_in_self
    def get_password_policy_handler(self) -> PasswordPolicyHandler:
        return PasswordPolicyHandler(self)

    @cache_in_self
    def get_storage(self) -> Storage:
        return Storage(self, self.get_datastores())

    @cache_in_self
    def get_replication_streamer(self) -> ReplicationStreamer:
        return ReplicationStreamer(self)

    @cache_in_self
    def get_replication_data_handler(self) -> ReplicationDataHandler:
        return ReplicationDataHandler(self)

    @cache_in_self
    def get_replication_streams(self) -> Dict[str, Stream]:
        return {stream.NAME: stream(self) for stream in STREAMS_MAP.values()}

    @cache_in_self
    def get_federation_ratelimiter(self) -> FederationRateLimiter:
        return FederationRateLimiter(self.get_clock(), config=self.config.rc_federation)

    @cache_in_self
    def get_module_api(self) -> ModuleApi:
        return ModuleApi(self, self.get_auth_handler())

    @cache_in_self
    def get_account_data_handler(self) -> AccountDataHandler:
        return AccountDataHandler(self)

    @cache_in_self
    def get_space_summary_handler(self) -> SpaceSummaryHandler:
        return SpaceSummaryHandler(self)

    @cache_in_self
    def get_event_auth_handler(self) -> EventAuthHandler:
        return EventAuthHandler(self)

    @cache_in_self
    def get_external_cache(self) -> ExternalCache:
        return ExternalCache(self)

    @cache_in_self
    def get_outbound_redis_connection(self) -> Optional["RedisProtocol"]:
        if not self.config.redis.redis_enabled:
            return None

        # We only want to import redis module if we're using it, as we have
        # `txredisapi` as an optional dependency.
        from synapse.replication.tcp.redis import lazyConnection

        logger.info(
            "Connecting to redis (host=%r port=%r) for external cache",
            self.config.redis_host,
            self.config.redis_port,
        )

        return lazyConnection(
            hs=self,
            host=self.config.redis_host,
            port=self.config.redis_port,
            password=self.config.redis.redis_password,
            reconnect=True,
        )

    def should_send_federation(self) -> bool:
        "Should this server be sending federation traffic directly?"
        return self.config.send_federation<|MERGE_RESOLUTION|>--- conflicted
+++ resolved
@@ -425,17 +425,10 @@
 
     @cache_in_self
     def get_presence_handler(self) -> BasePresenceHandler:
-<<<<<<< HEAD
-        if self.config.worker_app:
-            return WorkerPresenceHandler(self)
-        else:
-            return PresenceHandler(self)
-=======
         if self.get_instance_name() in self.config.worker.writers.presence:
             return PresenceHandler(self)
         else:
             return WorkerPresenceHandler(self)
->>>>>>> fe604a02
 
     @cache_in_self
     def get_typing_writer_handler(self) -> TypingWriterHandler:
