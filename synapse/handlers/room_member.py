# -*- coding: utf-8 -*-
# Copyright 2016-2020 The Matrix.org Foundation C.I.C.
#
# Licensed under the Apache License, Version 2.0 (the "License");
# you may not use this file except in compliance with the License.
# You may obtain a copy of the License at
#
#     http://www.apache.org/licenses/LICENSE-2.0
#
# Unless required by applicable law or agreed to in writing, software
# distributed under the License is distributed on an "AS IS" BASIS,
# WITHOUT WARRANTIES OR CONDITIONS OF ANY KIND, either express or implied.
# See the License for the specific language governing permissions and
# limitations under the License.

import abc
import logging
import random
from http import HTTPStatus
from typing import TYPE_CHECKING, Iterable, List, Optional, Tuple

from synapse import types
from synapse.api.constants import AccountDataTypes, EventTypes, JoinRules, Membership
from synapse.api.errors import (
    AuthError,
    Codes,
    LimitExceededError,
    ShadowBanError,
    SynapseError,
)
from synapse.api.ratelimiting import Ratelimiter
from synapse.api.room_versions import RoomVersion
from synapse.events import EventBase
from synapse.events.snapshot import EventContext
from synapse.types import JsonDict, Requester, RoomAlias, RoomID, StateMap, UserID
from synapse.util.async_helpers import Linearizer
from synapse.util.distributor import user_left_room

from ._base import BaseHandler

if TYPE_CHECKING:
    from synapse.server import HomeServer


logger = logging.getLogger(__name__)


class RoomMemberHandler(metaclass=abc.ABCMeta):
    # TODO(paul): This handler currently contains a messy conflation of
    #   low-level API that works on UserID objects and so on, and REST-level
    #   API that takes ID strings and returns pagination chunks. These concerns
    #   ought to be separated out a lot better.

    def __init__(self, hs: "HomeServer"):
        self.hs = hs
        self.store = hs.get_datastore()
        self.auth = hs.get_auth()
        self.state_handler = hs.get_state_handler()
        self.config = hs.config

        self.federation_handler = hs.get_federation_handler()
        self.directory_handler = hs.get_directory_handler()
        self.identity_handler = hs.get_identity_handler()
        self.registration_handler = hs.get_registration_handler()
        self.profile_handler = hs.get_profile_handler()
        self.event_creation_handler = hs.get_event_creation_handler()
        self.account_data_handler = hs.get_account_data_handler()

        self.member_linearizer = Linearizer(name="member")

        self.clock = hs.get_clock()
        self.spam_checker = hs.get_spam_checker()
        self.third_party_event_rules = hs.get_third_party_event_rules()
        self._server_notices_mxid = self.config.server_notices_mxid
        self._enable_lookup = hs.config.enable_3pid_lookup
        self.allow_per_room_profiles = self.config.allow_per_room_profiles

        self._join_rate_limiter_local = Ratelimiter(
            store=self.store,
            clock=self.clock,
            rate_hz=hs.config.ratelimiting.rc_joins_local.per_second,
            burst_count=hs.config.ratelimiting.rc_joins_local.burst_count,
        )
        self._join_rate_limiter_remote = Ratelimiter(
            store=self.store,
            clock=self.clock,
            rate_hz=hs.config.ratelimiting.rc_joins_remote.per_second,
            burst_count=hs.config.ratelimiting.rc_joins_remote.burst_count,
        )

        self._invites_per_room_limiter = Ratelimiter(
            store=self.store,
            clock=self.clock,
            rate_hz=hs.config.ratelimiting.rc_invites_per_room.per_second,
            burst_count=hs.config.ratelimiting.rc_invites_per_room.burst_count,
        )
        self._invites_per_user_limiter = Ratelimiter(
            store=self.store,
            clock=self.clock,
            rate_hz=hs.config.ratelimiting.rc_invites_per_user.per_second,
            burst_count=hs.config.ratelimiting.rc_invites_per_user.burst_count,
        )

        # This is only used to get at ratelimit function, and
        # maybe_kick_guest_users. It's fine there are multiple of these as
        # it doesn't store state.
        self.base_handler = BaseHandler(hs)

    @abc.abstractmethod
    async def _remote_join(
        self,
        requester: Requester,
        remote_room_hosts: List[str],
        room_id: str,
        user: UserID,
        content: dict,
    ) -> Tuple[str, int]:
        """Try and join a room that this server is not in

        Args:
            requester
            remote_room_hosts: List of servers that can be used to join via.
            room_id: Room that we are trying to join
            user: User who is trying to join
            content: A dict that should be used as the content of the join event.
        """
        raise NotImplementedError()

    @abc.abstractmethod
    async def remote_reject_invite(
        self,
        invite_event_id: str,
        txn_id: Optional[str],
        requester: Requester,
        content: JsonDict,
    ) -> Tuple[str, int]:
        """
        Rejects an out-of-band invite we have received from a remote server

        Args:
            invite_event_id: ID of the invite to be rejected
            txn_id: optional transaction ID supplied by the client
            requester: user making the rejection request, according to the access token
            content: additional content to include in the rejection event.
               Normally an empty dict.

        Returns:
            event id, stream_id of the leave event
        """
        raise NotImplementedError()

    @abc.abstractmethod
    async def _user_left_room(self, target: UserID, room_id: str) -> None:
        """Notifies distributor on master process that the user has left the
        room.

        Args:
            target
            room_id
        """
        raise NotImplementedError()

    @abc.abstractmethod
    async def forget(self, user: UserID, room_id: str) -> None:
        raise NotImplementedError()

    async def ratelimit_invite(
        self,
        requester: Optional[Requester],
        room_id: Optional[str],
        invitee_user_id: str,
    ):
        """Ratelimit invites by room and by target user.

        If room ID is missing then we just rate limit by target user.
        """
        if room_id:
            await self._invites_per_room_limiter.ratelimit(requester, room_id)

        await self._invites_per_user_limiter.ratelimit(requester, invitee_user_id)

    async def _can_join_without_invite(
        self, state_ids: StateMap[str], room_version: RoomVersion, user_id: str
    ) -> bool:
        """
        Check whether a user can join a room without an invite.

        When joining a room with restricted joined rules (as defined in MSC3083),
        the membership of spaces must be checked during join.

        Args:
            state_ids: The state of the room as it currently is.
            room_version: The room version of the room being joined.
            user_id: The user joining the room.

        Returns:
            True if the user can join the room, false otherwise.
        """
        # This only applies to room versions which support the new join rule.
        if not room_version.msc3083_join_rules:
            return True

        # If there's no join rule, then it defaults to public (so this doesn't apply).
        join_rules_event_id = state_ids.get((EventTypes.JoinRules, ""), None)
        if not join_rules_event_id:
            return True

        # If the join rule is not restricted, this doesn't apply.
        join_rules_event = await self.store.get_event(join_rules_event_id)
        if join_rules_event.content.get("join_rule") != JoinRules.MSC3083_RESTRICTED:
            return True

        # If allowed is of the wrong form, then only allow invited users.
        allowed_spaces = join_rules_event.content.get("allow", [])
        if not isinstance(allowed_spaces, list):
            return False

        # Get the list of joined rooms and see if there's an overlap.
        joined_rooms = await self.store.get_rooms_for_user(user_id)

        # Pull out the other room IDs, invalid data gets filtered.
        for space in allowed_spaces:
            if not isinstance(space, dict):
                continue

            space_id = space.get("space")
            if not isinstance(space_id, str):
                continue

            # The user was joined to one of the spaces specified, they can join
            # this room!
            if space_id in joined_rooms:
                return True

        # The user was not in any of the required spaces.
        return False

    async def _local_membership_update(
        self,
        requester: Requester,
        target: UserID,
        room_id: str,
        membership: str,
        prev_event_ids: List[str],
        auth_event_ids: Optional[List[str]] = None,
        txn_id: Optional[str] = None,
        ratelimit: bool = True,
        content: Optional[dict] = None,
        require_consent: bool = True,
        outlier: bool = False,
    ) -> Tuple[str, int]:
        user_id = target.to_string()

        if content is None:
            content = {}

        content["membership"] = membership
        if requester.is_guest:
            content["kind"] = "guest"

        # Check if we already have an event with a matching transaction ID. (We
        # do this check just before we persist an event as well, but may as well
        # do it up front for efficiency.)
        if txn_id and requester.access_token_id:
            existing_event_id = await self.store.get_event_id_from_transaction_id(
                room_id,
                requester.user.to_string(),
                requester.access_token_id,
                txn_id,
            )
            if existing_event_id:
                event_pos = await self.store.get_position_for_event(existing_event_id)
                return existing_event_id, event_pos.stream

        event, context = await self.event_creation_handler.create_event(
            requester,
            {
                "type": EventTypes.Member,
                "content": content,
                "room_id": room_id,
                "sender": requester.user.to_string(),
                "state_key": user_id,
                # For backwards compatibility:
                "membership": membership,
            },
            txn_id=txn_id,
            prev_event_ids=prev_event_ids,
            auth_event_ids=auth_event_ids,
            require_consent=require_consent,
            outlier=outlier,
        )

        prev_state_ids = await context.get_prev_state_ids()

        prev_member_event_id = prev_state_ids.get((EventTypes.Member, user_id), None)

        if event.membership == Membership.JOIN:
            newly_joined = True
            user_is_invited = False
            if prev_member_event_id:
                prev_member_event = await self.store.get_event(prev_member_event_id)
                newly_joined = prev_member_event.membership != Membership.JOIN
                user_is_invited = prev_member_event.membership == Membership.INVITE

            # If the member is not already in the room and is not accepting an invite,
            # check if they should be allowed access via membership in a space.
            if (
                newly_joined
                and not user_is_invited
                and not await self._can_join_without_invite(
                    prev_state_ids, event.room_version, user_id
                )
            ):
                raise AuthError(
                    403,
                    "You do not belong to any of the required spaces to join this room.",
                )

            # Only rate-limit if the user actually joined the room, otherwise we'll end
            # up blocking profile updates.
            if newly_joined and ratelimit:
                time_now_s = self.clock.time()
                (
                    allowed,
                    time_allowed,
                ) = await self._join_rate_limiter_local.can_do_action(requester)

                if not allowed:
                    raise LimitExceededError(
                        retry_after_ms=int(1000 * (time_allowed - time_now_s))
                    )

        result_event = await self.event_creation_handler.handle_new_client_event(
            requester,
            event,
            context,
            extra_users=[target],
            ratelimit=ratelimit,
        )

        if event.membership == Membership.LEAVE:
            if prev_member_event_id:
                prev_member_event = await self.store.get_event(prev_member_event_id)
                if prev_member_event.membership == Membership.JOIN:
                    await self._user_left_room(target, room_id)

        # we know it was persisted, so should have a stream ordering
        assert result_event.internal_metadata.stream_ordering
        return result_event.event_id, result_event.internal_metadata.stream_ordering

    async def copy_room_tags_and_direct_to_room(
        self, old_room_id, new_room_id, user_id
    ) -> None:
        """Copies the tags and direct room state from one room to another.

        Args:
            old_room_id: The room ID of the old room.
            new_room_id: The room ID of the new room.
            user_id: The user's ID.
        """
        # Retrieve user account data for predecessor room
        user_account_data, _ = await self.store.get_account_data_for_user(user_id)

        # Copy direct message state if applicable
        direct_rooms = user_account_data.get(AccountDataTypes.DIRECT, {})

        # Check which key this room is under
        if isinstance(direct_rooms, dict):
            for key, room_id_list in direct_rooms.items():
                if old_room_id in room_id_list and new_room_id not in room_id_list:
                    # Add new room_id to this key
                    direct_rooms[key].append(new_room_id)

                    # Save back to user's m.direct account data
                    await self.account_data_handler.add_account_data_for_user(
                        user_id, AccountDataTypes.DIRECT, direct_rooms
                    )
                    break

        # Copy room tags if applicable
        room_tags = await self.store.get_tags_for_room(user_id, old_room_id)

        # Copy each room tag to the new room
        for tag, tag_content in room_tags.items():
            await self.account_data_handler.add_tag_to_room(
                user_id, new_room_id, tag, tag_content
            )

    async def update_membership(
        self,
        requester: Requester,
        target: UserID,
        room_id: str,
        action: str,
        txn_id: Optional[str] = None,
        remote_room_hosts: Optional[List[str]] = None,
        third_party_signed: Optional[dict] = None,
        ratelimit: bool = True,
        content: Optional[dict] = None,
        require_consent: bool = True,
        outlier: bool = False,
        prev_event_ids: Optional[List[str]] = None,
        auth_event_ids: Optional[List[str]] = None,
    ) -> Tuple[str, int]:
        """Update a user's membership in a room.

        Params:
            requester: The user who is performing the update.
            target: The user whose membership is being updated.
            room_id: The room ID whose membership is being updated.
            action: The membership change, see synapse.api.constants.Membership.
            txn_id: The transaction ID, if given.
            remote_room_hosts: Remote servers to send the update to.
            third_party_signed: Information from a 3PID invite.
            ratelimit: Whether to rate limit the request.
            content: The content of the created event.
            require_consent: Whether consent is required.

        Returns:
            A tuple of the new event ID and stream ID.

        Raises:
            ShadowBanError if a shadow-banned requester attempts to send an invite.
        """
        if action == Membership.INVITE and requester.shadow_banned:
            # We randomly sleep a bit just to annoy the requester.
            await self.clock.sleep(random.randint(1, 10))
            raise ShadowBanError()

        key = (room_id,)

        with (await self.member_linearizer.queue(key)):
            result = await self.update_membership_locked(
                requester,
                target,
                room_id,
                action,
                txn_id=txn_id,
                remote_room_hosts=remote_room_hosts,
                third_party_signed=third_party_signed,
                ratelimit=ratelimit,
                content=content,
                require_consent=require_consent,
                outlier=outlier,
                prev_event_ids=prev_event_ids,
                auth_event_ids=auth_event_ids,
            )

        return result

    async def update_membership_locked(
        self,
        requester: Requester,
        target: UserID,
        room_id: str,
        action: str,
        txn_id: Optional[str] = None,
        remote_room_hosts: Optional[List[str]] = None,
        third_party_signed: Optional[dict] = None,
        ratelimit: bool = True,
        content: Optional[dict] = None,
        require_consent: bool = True,
        outlier: bool = False,
        prev_event_ids: Optional[List[str]] = None,
        auth_event_ids: Optional[List[str]] = None,
    ) -> Tuple[str, int]:
        """Helper for update_membership.

        Assumes that the membership linearizer is already held for the room.
        """
        content_specified = bool(content)
        if content is None:
            content = {}
        else:
            # We do a copy here as we potentially change some keys
            # later on.
            content = dict(content)

        # allow the server notices mxid to set room-level profile
        is_requester_server_notices_user = (
            self._server_notices_mxid is not None
            and requester.user.to_string() == self._server_notices_mxid
        )

        if (
            not self.allow_per_room_profiles and not is_requester_server_notices_user
        ) or requester.shadow_banned:
            # Strip profile data, knowing that new profile data will be added to the
            # event's content in event_creation_handler.create_event() using the target's
            # global profile.
            content.pop("displayname", None)
            content.pop("avatar_url", None)

        effective_membership_state = action
        if action in ["kick", "unban"]:
            effective_membership_state = "leave"

        # if this is a join with a 3pid signature, we may need to turn a 3pid
        # invite into a normal invite before we can handle the join.
        if third_party_signed is not None:
            await self.federation_handler.exchange_third_party_invite(
                third_party_signed["sender"],
                target.to_string(),
                room_id,
                third_party_signed,
            )

        if not remote_room_hosts:
            remote_room_hosts = []

        if effective_membership_state not in ("leave", "ban"):
            is_blocked = await self.store.is_room_blocked(room_id)
            if is_blocked:
                raise SynapseError(403, "This room has been blocked on this server")

        if effective_membership_state == Membership.INVITE:
            target_id = target.to_string()
            if ratelimit:
                await self.ratelimit_invite(requester, room_id, target_id)

            # block any attempts to invite the server notices mxid
            if target_id == self._server_notices_mxid:
                raise SynapseError(HTTPStatus.FORBIDDEN, "Cannot invite this user")

            block_invite = False

            if (
                self._server_notices_mxid is not None
                and requester.user.to_string() == self._server_notices_mxid
            ):
                # allow the server notices mxid to send invites
                is_requester_admin = True

            else:
                is_requester_admin = await self.auth.is_server_admin(requester.user)

            if not is_requester_admin:
                if self.config.block_non_admin_invites:
                    logger.info(
                        "Blocking invite: user is not admin and non-admin "
                        "invites disabled"
                    )
                    block_invite = True

                if not await self.spam_checker.user_may_invite(
                    requester.user.to_string(), target_id, room_id
                ):
                    logger.info("Blocking invite due to spam checker")
                    block_invite = True

            if block_invite:
                raise SynapseError(403, "Invites have been disabled on this server")

        if prev_event_ids:
            latest_event_ids = prev_event_ids
        else:
            latest_event_ids = await self.store.get_prev_events_for_room(room_id)

            current_state_ids = await self.state_handler.get_current_state_ids(
                room_id, latest_event_ids=latest_event_ids
            )

            # TODO: Refactor into dictionary of explicitly allowed transitions
            # between old and new state, with specific error messages for some
            # transitions and generic otherwise
            old_state_id = current_state_ids.get(
                (EventTypes.Member, target.to_string())
            )
            if old_state_id:
                old_state = await self.store.get_event(old_state_id, allow_none=True)
                old_membership = (
                    old_state.content.get("membership") if old_state else None
                )
                if action == "unban" and old_membership != "ban":
                    raise SynapseError(
                        403,
                        "Cannot unban user who was not banned"
                        " (membership=%s)" % old_membership,
                        errcode=Codes.BAD_STATE,
                    )
                if old_membership == "ban" and action != "unban":
                    raise SynapseError(
                        403,
                        "Cannot %s user who was banned" % (action,),
                        errcode=Codes.BAD_STATE,
                    )

                if old_state:
                    same_content = content == old_state.content
                    same_membership = old_membership == effective_membership_state
                    same_sender = requester.user.to_string() == old_state.sender
                    if same_sender and same_membership and same_content:
                        # duplicate event.
                        # we know it was persisted, so must have a stream ordering.
                        assert old_state.internal_metadata.stream_ordering
                        return (
                            old_state.event_id,
                            old_state.internal_metadata.stream_ordering,
                        )

                if old_membership in ["ban", "leave"] and action == "kick":
                    raise AuthError(403, "The target user is not in the room")

<<<<<<< HEAD
                # we don't allow people to reject invites to the server notice
                # room, but they can leave it once they are joined.
                if (
                    old_membership == Membership.INVITE
                    and effective_membership_state == Membership.LEAVE
                ):
                    is_blocked = await self._is_server_notice_room(room_id)
                    if is_blocked:
                        raise SynapseError(
                            HTTPStatus.FORBIDDEN,
                            "You cannot reject this invite",
                            errcode=Codes.CANNOT_LEAVE_SERVER_NOTICE_ROOM,
                        )
            else:
                if action == "kick":
                    raise AuthError(403, "The target user is not in the room")
=======
            if not is_host_in_room:
                if ratelimit:
                    time_now_s = self.clock.time()
                    (
                        allowed,
                        time_allowed,
                    ) = await self._join_rate_limiter_remote.can_do_action(
                        requester,
                    )
>>>>>>> 0b311212

            is_host_in_room = await self._is_host_in_room(current_state_ids)

            if effective_membership_state == Membership.JOIN:
                if requester.is_guest:
                    guest_can_join = await self._can_guest_join(current_state_ids)
                    if not guest_can_join:
                        # This should be an auth check, but guests are a local concept,
                        # so don't really fit into the general auth process.
                        raise AuthError(403, "Guest access not allowed")

                if not is_host_in_room:
                    if ratelimit:
                        time_now_s = self.clock.time()
                        (
                            allowed,
                            time_allowed,
                        ) = self._join_rate_limiter_remote.can_requester_do_action(
                            requester,
                        )

                        if not allowed:
                            raise LimitExceededError(
                                retry_after_ms=int(1000 * (time_allowed - time_now_s))
                            )

                    inviter = await self._get_inviter(target.to_string(), room_id)
                    if inviter and not self.hs.is_mine(inviter):
                        remote_room_hosts.append(inviter.domain)

                    content["membership"] = Membership.JOIN

                    profile = self.profile_handler
                    if not content_specified:
                        content["displayname"] = await profile.get_displayname(target)
                        content["avatar_url"] = await profile.get_avatar_url(target)

                    if requester.is_guest:
                        content["kind"] = "guest"

                    remote_join_response = await self._remote_join(
                        requester, remote_room_hosts, room_id, target, content
                    )

                    return remote_join_response

            elif effective_membership_state == Membership.LEAVE:
                if not is_host_in_room:
                    # perhaps we've been invited
                    (
                        current_membership_type,
                        current_membership_event_id,
                    ) = await self.store.get_local_current_membership_for_user_in_room(
                        target.to_string(), room_id
                    )
                    if (
                        current_membership_type != Membership.INVITE
                        or not current_membership_event_id
                    ):
                        logger.info(
                            "%s sent a leave request to %s, but that is not an active room "
                            "on this server, and there is no pending invite",
                            target,
                            room_id,
                        )

                        raise SynapseError(404, "Not a known room")

                    invite = await self.store.get_event(current_membership_event_id)
                    logger.info(
                        "%s rejects invite to %s from %s",
                        target,
                        room_id,
                        invite.sender,
                    )

                    if not self.hs.is_mine_id(invite.sender):
                        # send the rejection to the inviter's HS (with fallback to
                        # local event)
                        return await self.remote_reject_invite(
                            invite.event_id,
                            txn_id,
                            requester,
                            content,
                        )

                    # the inviter was on our server, but has now left. Carry on
                    # with the normal rejection codepath, which will also send the
                    # rejection out to any other servers we believe are still in the room.

                    # thanks to overzealous cleaning up of event_forward_extremities in
                    # `delete_old_current_state_events`, it's possible to end up with no
                    # forward extremities here. If that happens, let's just hang the
                    # rejection off the invite event.
                    #
                    # see: https://github.com/matrix-org/synapse/issues/7139
                    if len(latest_event_ids) == 0:
                        latest_event_ids = [invite.event_id]

        return await self._local_membership_update(
            requester=requester,
            target=target,
            room_id=room_id,
            membership=effective_membership_state,
            txn_id=txn_id,
            ratelimit=ratelimit,
            prev_event_ids=latest_event_ids,
            auth_event_ids=auth_event_ids,
            content=content,
            require_consent=require_consent,
            outlier=outlier,
        )

    async def transfer_room_state_on_room_upgrade(
        self, old_room_id: str, room_id: str
    ) -> None:
        """Upon our server becoming aware of an upgraded room, either by upgrading a room
        ourselves or joining one, we can transfer over information from the previous room.

        Copies user state (tags/push rules) for every local user that was in the old room, as
        well as migrating the room directory state.

        Args:
            old_room_id: The ID of the old room
            room_id: The ID of the new room
        """
        logger.info("Transferring room state from %s to %s", old_room_id, room_id)

        # Find all local users that were in the old room and copy over each user's state
        users = await self.store.get_users_in_room(old_room_id)
        await self.copy_user_state_on_room_upgrade(old_room_id, room_id, users)

        # Add new room to the room directory if the old room was there
        # Remove old room from the room directory
        old_room = await self.store.get_room(old_room_id)
        if old_room and old_room["is_public"]:
            await self.store.set_room_is_public(old_room_id, False)
            await self.store.set_room_is_public(room_id, True)

        # Transfer alias mappings in the room directory
        await self.store.update_aliases_for_room(old_room_id, room_id)

        # Check if any groups we own contain the predecessor room
        local_group_ids = await self.store.get_local_groups_for_room(old_room_id)
        for group_id in local_group_ids:
            # Add new the new room to those groups
            await self.store.add_room_to_group(group_id, room_id, old_room["is_public"])

            # Remove the old room from those groups
            await self.store.remove_room_from_group(group_id, old_room_id)

    async def copy_user_state_on_room_upgrade(
        self, old_room_id: str, new_room_id: str, user_ids: Iterable[str]
    ) -> None:
        """Copy user-specific information when they join a new room when that new room is the
        result of a room upgrade

        Args:
            old_room_id: The ID of upgraded room
            new_room_id: The ID of the new room
            user_ids: User IDs to copy state for
        """

        logger.debug(
            "Copying over room tags and push rules from %s to %s for users %s",
            old_room_id,
            new_room_id,
            user_ids,
        )

        for user_id in user_ids:
            try:
                # It is an upgraded room. Copy over old tags
                await self.copy_room_tags_and_direct_to_room(
                    old_room_id, new_room_id, user_id
                )
                # Copy over push rules
                await self.store.copy_push_rules_from_room_to_room_for_user(
                    old_room_id, new_room_id, user_id
                )
            except Exception:
                logger.exception(
                    "Error copying tags and/or push rules from rooms %s to %s for user %s. "
                    "Skipping...",
                    old_room_id,
                    new_room_id,
                    user_id,
                )
                continue

    async def send_membership_event(
        self,
        requester: Optional[Requester],
        event: EventBase,
        context: EventContext,
        ratelimit: bool = True,
    ):
        """
        Change the membership status of a user in a room.

        Args:
            requester: The local user who requested the membership
                event. If None, certain checks, like whether this homeserver can
                act as the sender, will be skipped.
            event: The membership event.
            context: The context of the event.
            ratelimit: Whether to rate limit this request.
        Raises:
            SynapseError if there was a problem changing the membership.
        """
        target_user = UserID.from_string(event.state_key)
        room_id = event.room_id

        if requester is not None:
            sender = UserID.from_string(event.sender)
            assert (
                sender == requester.user
            ), "Sender (%s) must be same as requester (%s)" % (sender, requester.user)
            assert self.hs.is_mine(sender), "Sender must be our own: %s" % (sender,)
        else:
            requester = types.create_requester(target_user)

        prev_state_ids = await context.get_prev_state_ids()
        if event.membership == Membership.JOIN:
            if requester.is_guest:
                guest_can_join = await self._can_guest_join(prev_state_ids)
                if not guest_can_join:
                    # This should be an auth check, but guests are a local concept,
                    # so don't really fit into the general auth process.
                    raise AuthError(403, "Guest access not allowed")

        if event.membership not in (Membership.LEAVE, Membership.BAN):
            is_blocked = await self.store.is_room_blocked(room_id)
            if is_blocked:
                raise SynapseError(403, "This room has been blocked on this server")

        event = await self.event_creation_handler.handle_new_client_event(
            requester, event, context, extra_users=[target_user], ratelimit=ratelimit
        )

        prev_member_event_id = prev_state_ids.get(
            (EventTypes.Member, event.state_key), None
        )

        if event.membership == Membership.LEAVE:
            if prev_member_event_id:
                prev_member_event = await self.store.get_event(prev_member_event_id)
                if prev_member_event.membership == Membership.JOIN:
                    await self._user_left_room(target_user, room_id)

    async def _can_guest_join(self, current_state_ids: StateMap[str]) -> bool:
        """
        Returns whether a guest can join a room based on its current state.
        """
        guest_access_id = current_state_ids.get((EventTypes.GuestAccess, ""), None)
        if not guest_access_id:
            return False

        guest_access = await self.store.get_event(guest_access_id)

        return bool(
            guest_access
            and guest_access.content
            and "guest_access" in guest_access.content
            and guest_access.content["guest_access"] == "can_join"
        )

    async def lookup_room_alias(
        self, room_alias: RoomAlias
    ) -> Tuple[RoomID, List[str]]:
        """
        Get the room ID associated with a room alias.

        Args:
            room_alias: The alias to look up.
        Returns:
            A tuple of:
                The room ID as a RoomID object.
                Hosts likely to be participating in the room ([str]).
        Raises:
            SynapseError if room alias could not be found.
        """
        directory_handler = self.directory_handler
        mapping = await directory_handler.get_association(room_alias)

        if not mapping:
            raise SynapseError(404, "No such room alias")

        room_id = mapping["room_id"]
        servers = mapping["servers"]

        # put the server which owns the alias at the front of the server list.
        if room_alias.domain in servers:
            servers.remove(room_alias.domain)
        servers.insert(0, room_alias.domain)

        return RoomID.from_string(room_id), servers

    async def _get_inviter(self, user_id: str, room_id: str) -> Optional[UserID]:
        invite = await self.store.get_invite_for_local_user_in_room(
            user_id=user_id, room_id=room_id
        )
        if invite:
            return UserID.from_string(invite.sender)
        return None

    async def do_3pid_invite(
        self,
        room_id: str,
        inviter: UserID,
        medium: str,
        address: str,
        id_server: str,
        requester: Requester,
        txn_id: Optional[str],
        id_access_token: Optional[str] = None,
    ) -> int:
        """Invite a 3PID to a room.

        Args:
            room_id: The room to invite the 3PID to.
            inviter: The user sending the invite.
            medium: The 3PID's medium.
            address: The 3PID's address.
            id_server: The identity server to use.
            requester: The user making the request.
            txn_id: The transaction ID this is part of, or None if this is not
                part of a transaction.
            id_access_token: The optional identity server access token.

        Returns:
             The new stream ID.

        Raises:
            ShadowBanError if the requester has been shadow-banned.
        """
        if self.config.block_non_admin_invites:
            is_requester_admin = await self.auth.is_server_admin(requester.user)
            if not is_requester_admin:
                raise SynapseError(
                    403, "Invites have been disabled on this server", Codes.FORBIDDEN
                )

        if requester.shadow_banned:
            # We randomly sleep a bit just to annoy the requester.
            await self.clock.sleep(random.randint(1, 10))
            raise ShadowBanError()

        # We need to rate limit *before* we send out any 3PID invites, so we
        # can't just rely on the standard ratelimiting of events.
        await self.base_handler.ratelimit(requester)

        can_invite = await self.third_party_event_rules.check_threepid_can_be_invited(
            medium, address, room_id
        )
        if not can_invite:
            raise SynapseError(
                403,
                "This third-party identifier can not be invited in this room",
                Codes.FORBIDDEN,
            )

        if not self._enable_lookup:
            raise SynapseError(
                403, "Looking up third-party identifiers is denied from this server"
            )

        invitee = await self.identity_handler.lookup_3pid(
            id_server, medium, address, id_access_token
        )

        if invitee:
            # Note that update_membership with an action of "invite" can raise
            # a ShadowBanError, but this was done above already.
            _, stream_id = await self.update_membership(
                requester, UserID.from_string(invitee), room_id, "invite", txn_id=txn_id
            )
        else:
            stream_id = await self._make_and_store_3pid_invite(
                requester,
                id_server,
                medium,
                address,
                room_id,
                inviter,
                txn_id=txn_id,
                id_access_token=id_access_token,
            )

        return stream_id

    async def _make_and_store_3pid_invite(
        self,
        requester: Requester,
        id_server: str,
        medium: str,
        address: str,
        room_id: str,
        user: UserID,
        txn_id: Optional[str],
        id_access_token: Optional[str] = None,
    ) -> int:
        room_state = await self.state_handler.get_current_state(room_id)

        inviter_display_name = ""
        inviter_avatar_url = ""
        member_event = room_state.get((EventTypes.Member, user.to_string()))
        if member_event:
            inviter_display_name = member_event.content.get("displayname", "")
            inviter_avatar_url = member_event.content.get("avatar_url", "")

        # if user has no display name, default to their MXID
        if not inviter_display_name:
            inviter_display_name = user.to_string()

        canonical_room_alias = ""
        canonical_alias_event = room_state.get((EventTypes.CanonicalAlias, ""))
        if canonical_alias_event:
            canonical_room_alias = canonical_alias_event.content.get("alias", "")

        room_name = ""
        room_name_event = room_state.get((EventTypes.Name, ""))
        if room_name_event:
            room_name = room_name_event.content.get("name", "")

        room_join_rules = ""
        join_rules_event = room_state.get((EventTypes.JoinRules, ""))
        if join_rules_event:
            room_join_rules = join_rules_event.content.get("join_rule", "")

        room_avatar_url = ""
        room_avatar_event = room_state.get((EventTypes.RoomAvatar, ""))
        if room_avatar_event:
            room_avatar_url = room_avatar_event.content.get("url", "")

        (
            token,
            public_keys,
            fallback_public_key,
            display_name,
        ) = await self.identity_handler.ask_id_server_for_third_party_invite(
            requester=requester,
            id_server=id_server,
            medium=medium,
            address=address,
            room_id=room_id,
            inviter_user_id=user.to_string(),
            room_alias=canonical_room_alias,
            room_avatar_url=room_avatar_url,
            room_join_rules=room_join_rules,
            room_name=room_name,
            inviter_display_name=inviter_display_name,
            inviter_avatar_url=inviter_avatar_url,
            id_access_token=id_access_token,
        )

        (
            event,
            stream_id,
        ) = await self.event_creation_handler.create_and_send_nonmember_event(
            requester,
            {
                "type": EventTypes.ThirdPartyInvite,
                "content": {
                    "display_name": display_name,
                    "public_keys": public_keys,
                    # For backwards compatibility:
                    "key_validity_url": fallback_public_key["key_validity_url"],
                    "public_key": fallback_public_key["public_key"],
                },
                "room_id": room_id,
                "sender": user.to_string(),
                "state_key": token,
            },
            ratelimit=False,
            txn_id=txn_id,
        )
        return stream_id

    async def _is_host_in_room(self, current_state_ids: StateMap[str]) -> bool:
        # Have we just created the room, and is this about to be the very
        # first member event?
        create_event_id = current_state_ids.get(("m.room.create", ""))
        if len(current_state_ids) == 1 and create_event_id:
            # We can only get here if we're in the process of creating the room
            return True

        for etype, state_key in current_state_ids:
            if etype != EventTypes.Member or not self.hs.is_mine_id(state_key):
                continue

            event_id = current_state_ids[(etype, state_key)]
            event = await self.store.get_event(event_id, allow_none=True)
            if not event:
                continue

            if event.membership == Membership.JOIN:
                return True

        return False

    async def _is_server_notice_room(self, room_id: str) -> bool:
        if self._server_notices_mxid is None:
            return False
        user_ids = await self.store.get_users_in_room(room_id)
        return self._server_notices_mxid in user_ids


class RoomMemberMasterHandler(RoomMemberHandler):
    def __init__(self, hs):
        super().__init__(hs)

        self.distributor = hs.get_distributor()
        self.distributor.declare("user_left_room")
        self._server_name = hs.hostname

    async def _is_remote_room_too_complex(
        self, room_id: str, remote_room_hosts: List[str]
    ) -> Optional[bool]:
        """
        Check if complexity of a remote room is too great.

        Args:
            room_id
            remote_room_hosts

        Returns: bool of whether the complexity is too great, or None
            if unable to be fetched
        """
        max_complexity = self.hs.config.limit_remote_rooms.complexity
        complexity = await self.federation_handler.get_room_complexity(
            remote_room_hosts, room_id
        )

        if complexity:
            return complexity["v1"] > max_complexity
        return None

    async def _is_local_room_too_complex(self, room_id: str) -> bool:
        """
        Check if the complexity of a local room is too great.

        Args:
            room_id: The room ID to check for complexity.
        """
        max_complexity = self.hs.config.limit_remote_rooms.complexity
        complexity = await self.store.get_room_complexity(room_id)

        return complexity["v1"] > max_complexity

    async def _remote_join(
        self,
        requester: Requester,
        remote_room_hosts: List[str],
        room_id: str,
        user: UserID,
        content: dict,
    ) -> Tuple[str, int]:
        """Implements RoomMemberHandler._remote_join"""
        # filter ourselves out of remote_room_hosts: do_invite_join ignores it
        # and if it is the only entry we'd like to return a 404 rather than a
        # 500.
        remote_room_hosts = [
            host for host in remote_room_hosts if host != self.hs.hostname
        ]

        if len(remote_room_hosts) == 0:
            raise SynapseError(404, "No known servers")

        check_complexity = self.hs.config.limit_remote_rooms.enabled
        if check_complexity and self.hs.config.limit_remote_rooms.admins_can_join:
            check_complexity = not await self.auth.is_server_admin(user)

        if check_complexity:
            # Fetch the room complexity
            too_complex = await self._is_remote_room_too_complex(
                room_id, remote_room_hosts
            )
            if too_complex is True:
                raise SynapseError(
                    code=400,
                    msg=self.hs.config.limit_remote_rooms.complexity_error,
                    errcode=Codes.RESOURCE_LIMIT_EXCEEDED,
                )

        # We don't do an auth check if we are doing an invite
        # join dance for now, since we're kinda implicitly checking
        # that we are allowed to join when we decide whether or not we
        # need to do the invite/join dance.
        event_id, stream_id = await self.federation_handler.do_invite_join(
            remote_room_hosts, room_id, user.to_string(), content
        )

        # Check the room we just joined wasn't too large, if we didn't fetch the
        # complexity of it before.
        if check_complexity:
            if too_complex is False:
                # We checked, and we're under the limit.
                return event_id, stream_id

            # Check again, but with the local state events
            too_complex = await self._is_local_room_too_complex(room_id)

            if too_complex is False:
                # We're under the limit.
                return event_id, stream_id

            # The room is too large. Leave.
            requester = types.create_requester(
                user, authenticated_entity=self._server_name
            )
            await self.update_membership(
                requester=requester, target=user, room_id=room_id, action="leave"
            )
            raise SynapseError(
                code=400,
                msg=self.hs.config.limit_remote_rooms.complexity_error,
                errcode=Codes.RESOURCE_LIMIT_EXCEEDED,
            )

        return event_id, stream_id

    async def remote_reject_invite(
        self,
        invite_event_id: str,
        txn_id: Optional[str],
        requester: Requester,
        content: JsonDict,
    ) -> Tuple[str, int]:
        """
        Rejects an out-of-band invite received from a remote user

        Implements RoomMemberHandler.remote_reject_invite
        """
        invite_event = await self.store.get_event(invite_event_id)
        room_id = invite_event.room_id
        target_user = invite_event.state_key

        # first of all, try doing a rejection via the inviting server
        fed_handler = self.federation_handler
        try:
            inviter_id = UserID.from_string(invite_event.sender)
            event, stream_id = await fed_handler.do_remotely_reject_invite(
                [inviter_id.domain], room_id, target_user, content=content
            )
            return event.event_id, stream_id
        except Exception as e:
            # if we were unable to reject the invite, we will generate our own
            # leave event.
            #
            # The 'except' clause is very broad, but we need to
            # capture everything from DNS failures upwards
            #
            logger.warning("Failed to reject invite: %s", e)

            return await self._generate_local_out_of_band_leave(
                invite_event, txn_id, requester, content
            )

    async def _generate_local_out_of_band_leave(
        self,
        previous_membership_event: EventBase,
        txn_id: Optional[str],
        requester: Requester,
        content: JsonDict,
    ) -> Tuple[str, int]:
        """Generate a local leave event for a room

        This can be called after we e.g fail to reject an invite via a remote server.
        It generates an out-of-band membership event locally.

        Args:
            previous_membership_event: the previous membership event for this user
            txn_id: optional transaction ID supplied by the client
            requester: user making the request, according to the access token
            content: additional content to include in the leave event.
               Normally an empty dict.

        Returns:
            A tuple containing (event_id, stream_id of the leave event)
        """
        room_id = previous_membership_event.room_id
        target_user = previous_membership_event.state_key

        content["membership"] = Membership.LEAVE

        event_dict = {
            "type": EventTypes.Member,
            "room_id": room_id,
            "sender": target_user,
            "content": content,
            "state_key": target_user,
        }

        # the auth events for the new event are the same as that of the previous event, plus
        # the event itself.
        #
        # the prev_events consist solely of the previous membership event.
        prev_event_ids = [previous_membership_event.event_id]
        auth_event_ids = previous_membership_event.auth_event_ids() + prev_event_ids

        event, context = await self.event_creation_handler.create_event(
            requester,
            event_dict,
            txn_id=txn_id,
            prev_event_ids=prev_event_ids,
            auth_event_ids=auth_event_ids,
        )
        event.internal_metadata.outlier = True
        event.internal_metadata.out_of_band_membership = True

        result_event = await self.event_creation_handler.handle_new_client_event(
            requester,
            event,
            context,
            extra_users=[UserID.from_string(target_user)],
        )
        # we know it was persisted, so must have a stream ordering
        assert result_event.internal_metadata.stream_ordering

        return result_event.event_id, result_event.internal_metadata.stream_ordering

    async def _user_left_room(self, target: UserID, room_id: str) -> None:
        """Implements RoomMemberHandler._user_left_room"""
        user_left_room(self.distributor, target, room_id)

    async def forget(self, user: UserID, room_id: str) -> None:
        user_id = user.to_string()

        member = await self.state_handler.get_current_state(
            room_id=room_id, event_type=EventTypes.Member, state_key=user_id
        )
        membership = member.membership if member else None

        if membership is not None and membership not in [
            Membership.LEAVE,
            Membership.BAN,
        ]:
            raise SynapseError(400, "User %s in room %s" % (user_id, room_id))

        if membership:
            await self.store.forget(user_id, room_id)<|MERGE_RESOLUTION|>--- conflicted
+++ resolved
@@ -601,7 +601,6 @@
                 if old_membership in ["ban", "leave"] and action == "kick":
                     raise AuthError(403, "The target user is not in the room")
 
-<<<<<<< HEAD
                 # we don't allow people to reject invites to the server notice
                 # room, but they can leave it once they are joined.
                 if (
@@ -618,17 +617,6 @@
             else:
                 if action == "kick":
                     raise AuthError(403, "The target user is not in the room")
-=======
-            if not is_host_in_room:
-                if ratelimit:
-                    time_now_s = self.clock.time()
-                    (
-                        allowed,
-                        time_allowed,
-                    ) = await self._join_rate_limiter_remote.can_do_action(
-                        requester,
-                    )
->>>>>>> 0b311212
 
             is_host_in_room = await self._is_host_in_room(current_state_ids)
 
@@ -646,7 +634,7 @@
                         (
                             allowed,
                             time_allowed,
-                        ) = self._join_rate_limiter_remote.can_requester_do_action(
+                        ) = await self._join_rate_limiter_remote.can_do_action(
                             requester,
                         )
 
