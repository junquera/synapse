--- conflicted
+++ resolved
@@ -15,11 +15,7 @@
 # See the License for the specific language governing permissions and
 # limitations under the License.
 import logging
-<<<<<<< HEAD
-from typing import Optional, Tuple
-=======
 from typing import TYPE_CHECKING, Optional, Tuple
->>>>>>> 2ab0b021
 
 from canonicaljson import encode_canonical_json, json
 
