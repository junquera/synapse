# -*- coding: utf-8 -*-
# Copyright 2015, 2016 OpenMarket Ltd
# Copyright 2018, 2019 New Vector Ltd
#
# Licensed under the Apache License, Version 2.0 (the "License");
# you may not use this file except in compliance with the License.
# You may obtain a copy of the License at
#
#     http://www.apache.org/licenses/LICENSE-2.0
#
# Unless required by applicable law or agreed to in writing, software
# distributed under the License is distributed on an "AS IS" BASIS,
# WITHOUT WARRANTIES OR CONDITIONS OF ANY KIND, either express or implied.
# See the License for the specific language governing permissions and
# limitations under the License.

import collections
import itertools
import logging

from six import iteritems, itervalues

from prometheus_client import Counter

from twisted.internet import defer

from synapse.api.constants import EventTypes, Membership
from synapse.logging.context import LoggingContext
from synapse.push.clientformat import format_push_rules_for_user
from synapse.storage.roommember import MemberSummary
from synapse.storage.state import StateFilter
from synapse.types import RoomStreamToken
from synapse.util.async_helpers import concurrently_execute
from synapse.util.caches.expiringcache import ExpiringCache
from synapse.util.caches.lrucache import LruCache
from synapse.util.caches.response_cache import ResponseCache
from synapse.util.metrics import Measure, measure_func
from synapse.visibility import filter_events_for_client

logger = logging.getLogger(__name__)

# Debug logger for https://github.com/matrix-org/synapse/issues/4422
issue4422_logger = logging.getLogger("synapse.handler.sync.4422_debug")


# Counts the number of times we returned a non-empty sync. `type` is one of
# "initial_sync", "full_state_sync" or "incremental_sync", `lazy_loaded` is
# "true" or "false" depending on if the request asked for lazy loaded members or
# not.
non_empty_sync_counter = Counter(
    "synapse_handlers_sync_nonempty_total",
    "Count of non empty sync responses. type is initial_sync/full_state_sync"
    "/incremental_sync. lazy_loaded indicates if lazy loaded members were "
    "enabled for that request.",
    ["type", "lazy_loaded"],
)

# Store the cache that tracks which lazy-loaded members have been sent to a given
# client for no more than 30 minutes.
LAZY_LOADED_MEMBERS_CACHE_MAX_AGE = 30 * 60 * 1000

# Remember the last 100 members we sent to a client for the purposes of
# avoiding redundantly sending the same lazy-loaded members to the client
LAZY_LOADED_MEMBERS_CACHE_MAX_SIZE = 100


SyncConfig = collections.namedtuple(
    "SyncConfig", ["user", "filter_collection", "is_guest", "request_key", "device_id"]
)


class TimelineBatch(
    collections.namedtuple("TimelineBatch", ["prev_batch", "events", "limited"])
):
    __slots__ = []

    def __nonzero__(self):
        """Make the result appear empty if there are no updates. This is used
        to tell if room needs to be part of the sync result.
        """
        return bool(self.events)

    __bool__ = __nonzero__  # python3


class JoinedSyncResult(
    collections.namedtuple(
        "JoinedSyncResult",
        [
            "room_id",  # str
            "timeline",  # TimelineBatch
            "state",  # dict[(str, str), FrozenEvent]
            "ephemeral",
            "account_data",
            "unread_notifications",
            "summary",
        ],
    )
):
    __slots__ = []

    def __nonzero__(self):
        """Make the result appear empty if there are no updates. This is used
        to tell if room needs to be part of the sync result.
        """
        return bool(
            self.timeline
            or self.state
            or self.ephemeral
            or self.account_data
            # nb the notification count does not, er, count: if there's nothing
            # else in the result, we don't need to send it.
        )

    __bool__ = __nonzero__  # python3


class ArchivedSyncResult(
    collections.namedtuple(
        "ArchivedSyncResult",
        [
            "room_id",  # str
            "timeline",  # TimelineBatch
            "state",  # dict[(str, str), FrozenEvent]
            "account_data",
        ],
    )
):
    __slots__ = []

    def __nonzero__(self):
        """Make the result appear empty if there are no updates. This is used
        to tell if room needs to be part of the sync result.
        """
        return bool(self.timeline or self.state or self.account_data)

    __bool__ = __nonzero__  # python3


class InvitedSyncResult(
    collections.namedtuple(
        "InvitedSyncResult",
        ["room_id", "invite"],  # str  # FrozenEvent: the invite event
    )
):
    __slots__ = []

    def __nonzero__(self):
        """Invited rooms should always be reported to the client"""
        return True

    __bool__ = __nonzero__  # python3


class GroupsSyncResult(
    collections.namedtuple("GroupsSyncResult", ["join", "invite", "leave"])
):
    __slots__ = []

    def __nonzero__(self):
        return bool(self.join or self.invite or self.leave)

    __bool__ = __nonzero__  # python3


class DeviceLists(
    collections.namedtuple(
        "DeviceLists",
        [
            "changed",  # list of user_ids whose devices may have changed
            "left",  # list of user_ids whose devices we no longer track
        ],
    )
):
    __slots__ = []

    def __nonzero__(self):
        return bool(self.changed or self.left)

    __bool__ = __nonzero__  # python3


class SyncResult(
    collections.namedtuple(
        "SyncResult",
        [
            "next_batch",  # Token for the next sync
            "presence",  # List of presence events for the user.
            "account_data",  # List of account_data events for the user.
            "joined",  # JoinedSyncResult for each joined room.
            "invited",  # InvitedSyncResult for each invited room.
            "archived",  # ArchivedSyncResult for each archived room.
            "to_device",  # List of direct messages for the device.
            "device_lists",  # List of user_ids whose devices have changed
            "device_one_time_keys_count",  # Dict of algorithm to count for one time keys
            # for this device
            "groups",
        ],
    )
):
    __slots__ = []

    def __nonzero__(self):
        """Make the result appear empty if there are no updates. This is used
        to tell if the notifier needs to wait for more events when polling for
        events.
        """
        return bool(
            self.presence
            or self.joined
            or self.invited
            or self.archived
            or self.account_data
            or self.to_device
            or self.device_lists
            or self.groups
        )

    __bool__ = __nonzero__  # python3


class SyncHandler(object):
    def __init__(self, hs):
        self.hs_config = hs.config
        self.store = hs.get_datastore()
        self.notifier = hs.get_notifier()
        self.presence_handler = hs.get_presence_handler()
        self.event_sources = hs.get_event_sources()
        self.clock = hs.get_clock()
        self.response_cache = ResponseCache(hs, "sync")
        self.state = hs.get_state_handler()
        self.auth = hs.get_auth()

        # ExpiringCache((User, Device)) -> LruCache(state_key => event_id)
        self.lazy_loaded_members_cache = ExpiringCache(
            "lazy_loaded_members_cache",
            self.clock,
            max_len=0,
            expiry_ms=LAZY_LOADED_MEMBERS_CACHE_MAX_AGE,
        )

    @defer.inlineCallbacks
    def wait_for_sync_for_user(
        self, sync_config, since_token=None, timeout=0, full_state=False
    ):
        """Get the sync for a client if we have new data for it now. Otherwise
        wait for new data to arrive on the server. If the timeout expires, then
        return an empty sync result.
        Returns:
            Deferred[SyncResult]
        """
        # If the user is not part of the mau group, then check that limits have
        # not been exceeded (if not part of the group by this point, almost certain
        # auth_blocking will occur)
        user_id = sync_config.user.to_string()
        yield self.auth.check_auth_blocking(user_id)

        res = yield self.response_cache.wrap(
            sync_config.request_key,
            self._wait_for_sync_for_user,
            sync_config,
            since_token,
            timeout,
            full_state,
        )
        defer.returnValue(res)

    @defer.inlineCallbacks
    def _wait_for_sync_for_user(self, sync_config, since_token, timeout, full_state):
        if since_token is None:
            sync_type = "initial_sync"
        elif full_state:
            sync_type = "full_state_sync"
        else:
            sync_type = "incremental_sync"

        context = LoggingContext.current_context()
        if context:
            context.tag = sync_type

        if timeout == 0 or since_token is None or full_state:
            # we are going to return immediately, so don't bother calling
            # notifier.wait_for_events.
            result = yield self.current_sync_for_user(
                sync_config, since_token, full_state=full_state
            )
        else:

            def current_sync_callback(before_token, after_token):
                return self.current_sync_for_user(sync_config, since_token)

            result = yield self.notifier.wait_for_events(
                sync_config.user.to_string(),
                timeout,
                current_sync_callback,
                from_token=since_token,
            )

        if result:
            if sync_config.filter_collection.lazy_load_members():
                lazy_loaded = "true"
            else:
                lazy_loaded = "false"
            non_empty_sync_counter.labels(sync_type, lazy_loaded).inc()

        defer.returnValue(result)

    def current_sync_for_user(self, sync_config, since_token=None, full_state=False):
        """Get the sync for client needed to match what the server has now.
        Returns:
            A Deferred SyncResult.
        """
        return self.generate_sync_result(sync_config, since_token, full_state)

    @defer.inlineCallbacks
    def push_rules_for_user(self, user):
        user_id = user.to_string()
        rules = yield self.store.get_push_rules_for_user(user_id)
        rules = format_push_rules_for_user(user, rules)
        defer.returnValue(rules)

    @defer.inlineCallbacks
    def ephemeral_by_room(self, sync_result_builder, now_token, since_token=None):
        """Get the ephemeral events for each room the user is in
        Args:
            sync_result_builder(SyncResultBuilder)
            now_token (StreamToken): Where the server is currently up to.
            since_token (StreamToken): Where the server was when the client
                last synced.
        Returns:
            A tuple of the now StreamToken, updated to reflect the which typing
            events are included, and a dict mapping from room_id to a list of
            typing events for that room.
        """

        sync_config = sync_result_builder.sync_config

        with Measure(self.clock, "ephemeral_by_room"):
            typing_key = since_token.typing_key if since_token else "0"

            room_ids = sync_result_builder.joined_room_ids

            typing_source = self.event_sources.sources["typing"]
            typing, typing_key = yield typing_source.get_new_events(
                user=sync_config.user,
                from_key=typing_key,
                limit=sync_config.filter_collection.ephemeral_limit(),
                room_ids=room_ids,
                is_guest=sync_config.is_guest,
            )
            now_token = now_token.copy_and_replace("typing_key", typing_key)

            ephemeral_by_room = {}

            for event in typing:
                # we want to exclude the room_id from the event, but modifying the
                # result returned by the event source is poor form (it might cache
                # the object)
                room_id = event["room_id"]
                event_copy = {k: v for (k, v) in iteritems(event) if k != "room_id"}
                ephemeral_by_room.setdefault(room_id, []).append(event_copy)

            receipt_key = since_token.receipt_key if since_token else "0"

            receipt_source = self.event_sources.sources["receipt"]
            receipts, receipt_key = yield receipt_source.get_new_events(
                user=sync_config.user,
                from_key=receipt_key,
                limit=sync_config.filter_collection.ephemeral_limit(),
                room_ids=room_ids,
                is_guest=sync_config.is_guest,
            )
            now_token = now_token.copy_and_replace("receipt_key", receipt_key)

            for event in receipts:
                room_id = event["room_id"]
                # exclude room id, as above
                event_copy = {k: v for (k, v) in iteritems(event) if k != "room_id"}
                ephemeral_by_room.setdefault(room_id, []).append(event_copy)

        defer.returnValue((now_token, ephemeral_by_room))

    @defer.inlineCallbacks
    def _load_filtered_recents(
        self,
        room_id,
        sync_config,
        now_token,
        since_token=None,
        recents=None,
        newly_joined_room=False,
    ):
        """
        Returns:
            a Deferred TimelineBatch
        """
        with Measure(self.clock, "load_filtered_recents"):
            timeline_limit = sync_config.filter_collection.timeline_limit()
            block_all_timeline = (
                sync_config.filter_collection.blocks_all_room_timeline()
            )

            if recents is None or newly_joined_room or timeline_limit < len(recents):
                limited = True
            else:
                limited = False

            if recents:
                recents = sync_config.filter_collection.filter_room_timeline(recents)

                # We check if there are any state events, if there are then we pass
                # all current state events to the filter_events function. This is to
                # ensure that we always include current state in the timeline
                current_state_ids = frozenset()
                if any(e.is_state() for e in recents):
                    current_state_ids = yield self.state.get_current_state_ids(room_id)
                    current_state_ids = frozenset(itervalues(current_state_ids))

                recents = yield filter_events_for_client(
                    self.store,
                    sync_config.user.to_string(),
                    recents,
                    always_include_ids=current_state_ids,
                )
            else:
                recents = []

            if not limited or block_all_timeline:
                defer.returnValue(
                    TimelineBatch(events=recents, prev_batch=now_token, limited=False)
                )

            filtering_factor = 2
            load_limit = max(timeline_limit * filtering_factor, 10)
            max_repeat = 5  # Only try a few times per room, otherwise
            room_key = now_token.room_key
            end_key = room_key

            since_key = None
            if since_token and not newly_joined_room:
                since_key = since_token.room_key

            while limited and len(recents) < timeline_limit and max_repeat:
                # If we have a since_key then we are trying to get any events
                # that have happened since `since_key` up to `end_key`, so we
                # can just use `get_room_events_stream_for_room`.
                # Otherwise, we want to return the last N events in the room
                # in toplogical ordering.
                if since_key:
                    events, end_key = yield self.store.get_room_events_stream_for_room(
                        room_id,
                        limit=load_limit + 1,
                        from_key=since_key,
                        to_key=end_key,
                    )
                else:
                    events, end_key = yield self.store.get_recent_events_for_room(
                        room_id, limit=load_limit + 1, end_token=end_key
                    )
                loaded_recents = sync_config.filter_collection.filter_room_timeline(
                    events
                )

                # We check if there are any state events, if there are then we pass
                # all current state events to the filter_events function. This is to
                # ensure that we always include current state in the timeline
                current_state_ids = frozenset()
                if any(e.is_state() for e in loaded_recents):
                    current_state_ids = yield self.state.get_current_state_ids(room_id)
                    current_state_ids = frozenset(itervalues(current_state_ids))

                loaded_recents = yield filter_events_for_client(
                    self.store,
                    sync_config.user.to_string(),
                    loaded_recents,
                    always_include_ids=current_state_ids,
                )
                loaded_recents.extend(recents)
                recents = loaded_recents

                if len(events) <= load_limit:
                    limited = False
                    break
                max_repeat -= 1

            if len(recents) > timeline_limit:
                limited = True
                recents = recents[-timeline_limit:]
                room_key = recents[0].internal_metadata.before

            prev_batch_token = now_token.copy_and_replace("room_key", room_key)

        defer.returnValue(
            TimelineBatch(
                events=recents,
                prev_batch=prev_batch_token,
                limited=limited or newly_joined_room,
            )
        )

    @defer.inlineCallbacks
    def get_state_after_event(self, event, state_filter=StateFilter.all()):
        """
        Get the room state after the given event

        Args:
            event(synapse.events.EventBase): event of interest
            state_filter (StateFilter): The state filter used to fetch state
                from the database.

        Returns:
            A Deferred map from ((type, state_key)->Event)
        """
        state_ids = yield self.store.get_state_ids_for_event(
            event.event_id, state_filter=state_filter
        )
        if event.is_state():
            state_ids = state_ids.copy()
            state_ids[(event.type, event.state_key)] = event.event_id
        defer.returnValue(state_ids)

    @defer.inlineCallbacks
    def get_state_at(self, room_id, stream_position, state_filter=StateFilter.all()):
        """ Get the room state at a particular stream position

        Args:
            room_id(str): room for which to get state
            stream_position(StreamToken): point at which to get state
            state_filter (StateFilter): The state filter used to fetch state
                from the database.

        Returns:
            A Deferred map from ((type, state_key)->Event)
        """
        # FIXME this claims to get the state at a stream position, but
        # get_recent_events_for_room operates by topo ordering. This therefore
        # does not reliably give you the state at the given stream position.
        # (https://github.com/matrix-org/synapse/issues/3305)
        last_events, _ = yield self.store.get_recent_events_for_room(
            room_id, end_token=stream_position.room_key, limit=1
        )

        if last_events:
            last_event = last_events[-1]
            state = yield self.get_state_after_event(
                last_event, state_filter=state_filter
            )

        else:
            # no events in this room - so presumably no state
            state = {}
        defer.returnValue(state)

    @defer.inlineCallbacks
    def compute_summary(self, room_id, sync_config, batch, state, now_token):
        """ Works out a room summary block for this room, summarising the number
        of joined members in the room, and providing the 'hero' members if the
        room has no name so clients can consistently name rooms.  Also adds
        state events to 'state' if needed to describe the heroes.

        Args:
            room_id(str):
            sync_config(synapse.handlers.sync.SyncConfig):
            batch(synapse.handlers.sync.TimelineBatch): The timeline batch for
                the room that will be sent to the user.
            state(dict): dict of (type, state_key) -> Event as returned by
                compute_state_delta
            now_token(str): Token of the end of the current batch.

        Returns:
             A deferred dict describing the room summary
        """

        # FIXME: we could/should get this from room_stats when matthew/stats lands

        # FIXME: this promulgates https://github.com/matrix-org/synapse/issues/3305
        last_events, _ = yield self.store.get_recent_event_ids_for_room(
            room_id, end_token=now_token.room_key, limit=1
        )

        if not last_events:
            defer.returnValue(None)
            return

        last_event = last_events[-1]
        state_ids = yield self.store.get_state_ids_for_event(
            last_event.event_id,
            state_filter=StateFilter.from_types(
                [(EventTypes.Name, ""), (EventTypes.CanonicalAlias, "")]
            ),
        )

        # this is heavily cached, thus: fast.
        details = yield self.store.get_room_summary(room_id)

        name_id = state_ids.get((EventTypes.Name, ""))
        canonical_alias_id = state_ids.get((EventTypes.CanonicalAlias, ""))

        summary = {}
        empty_ms = MemberSummary([], 0)

        # TODO: only send these when they change.
        summary["m.joined_member_count"] = details.get(Membership.JOIN, empty_ms).count
        summary["m.invited_member_count"] = details.get(
            Membership.INVITE, empty_ms
        ).count

        # if the room has a name or canonical_alias set, we can skip
        # calculating heroes. Empty strings are falsey, so we check
        # for the "name" value and default to an empty string.
        if name_id:
            name = yield self.store.get_event(name_id, allow_none=True)
            if name and name.content.get("name"):
                defer.returnValue(summary)

        if canonical_alias_id:
            canonical_alias = yield self.store.get_event(
                canonical_alias_id, allow_none=True
            )
            if canonical_alias and canonical_alias.content.get("alias"):
                defer.returnValue(summary)

        me = sync_config.user.to_string()

        joined_user_ids = [
            r[0] for r in details.get(Membership.JOIN, empty_ms).members if r[0] != me
        ]
        invited_user_ids = [
            r[0] for r in details.get(Membership.INVITE, empty_ms).members if r[0] != me
        ]
        gone_user_ids = [
            r[0] for r in details.get(Membership.LEAVE, empty_ms).members if r[0] != me
        ] + [r[0] for r in details.get(Membership.BAN, empty_ms).members if r[0] != me]

        # FIXME: only build up a member_ids list for our heroes
        member_ids = {}
        for membership in (
            Membership.JOIN,
            Membership.INVITE,
            Membership.LEAVE,
            Membership.BAN,
        ):
            for user_id, event_id in details.get(membership, empty_ms).members:
                member_ids[user_id] = event_id

        # FIXME: order by stream ordering rather than as returned by SQL
        if joined_user_ids or invited_user_ids:
            summary["m.heroes"] = sorted(
                [user_id for user_id in (joined_user_ids + invited_user_ids)]
            )[0:5]
        else:
            summary["m.heroes"] = sorted([user_id for user_id in gone_user_ids])[0:5]

        if not sync_config.filter_collection.lazy_load_members():
            defer.returnValue(summary)

        # ensure we send membership events for heroes if needed
        cache_key = (sync_config.user.to_string(), sync_config.device_id)
        cache = self.get_lazy_loaded_members_cache(cache_key)

        # track which members the client should already know about via LL:
        # Ones which are already in state...
        existing_members = set(
            user_id for (typ, user_id) in state.keys() if typ == EventTypes.Member
        )

        # ...or ones which are in the timeline...
        for ev in batch.events:
            if ev.type == EventTypes.Member:
                existing_members.add(ev.state_key)

        # ...and then ensure any missing ones get included in state.
        missing_hero_event_ids = [
            member_ids[hero_id]
            for hero_id in summary["m.heroes"]
            if (
                cache.get(hero_id) != member_ids[hero_id]
                and hero_id not in existing_members
            )
        ]

        missing_hero_state = yield self.store.get_events(missing_hero_event_ids)
        missing_hero_state = missing_hero_state.values()

        for s in missing_hero_state:
            cache.set(s.state_key, s.event_id)
            state[(EventTypes.Member, s.state_key)] = s

        defer.returnValue(summary)

    def get_lazy_loaded_members_cache(self, cache_key):
        cache = self.lazy_loaded_members_cache.get(cache_key)
        if cache is None:
            logger.debug("creating LruCache for %r", cache_key)
            cache = LruCache(LAZY_LOADED_MEMBERS_CACHE_MAX_SIZE)
            self.lazy_loaded_members_cache[cache_key] = cache
        else:
            logger.debug("found LruCache for %r", cache_key)
        return cache

    @defer.inlineCallbacks
    def compute_state_delta(
        self, room_id, batch, sync_config, since_token, now_token, full_state
    ):
        """ Works out the difference in state between the start of the timeline
        and the previous sync.

        Args:
            room_id(str):
            batch(synapse.handlers.sync.TimelineBatch): The timeline batch for
                the room that will be sent to the user.
            sync_config(synapse.handlers.sync.SyncConfig):
            since_token(str|None): Token of the end of the previous batch. May
                be None.
            now_token(str): Token of the end of the current batch.
            full_state(bool): Whether to force returning the full state.

        Returns:
             A deferred dict of (type, state_key) -> Event
        """
        # TODO(mjark) Check if the state events were received by the server
        # after the previous sync, since we need to include those state
        # updates even if they occured logically before the previous event.
        # TODO(mjark) Check for new redactions in the state events.

        with Measure(self.clock, "compute_state_delta"):

            members_to_fetch = None

            lazy_load_members = sync_config.filter_collection.lazy_load_members()
            include_redundant_members = (
                sync_config.filter_collection.include_redundant_members()
            )

            if lazy_load_members:
                # We only request state for the members needed to display the
                # timeline:

                members_to_fetch = set(
                    event.sender  # FIXME: we also care about invite targets etc.
                    for event in batch.events
                )

                if full_state:
                    # always make sure we LL ourselves so we know we're in the room
                    # (if we are) to fix https://github.com/vector-im/riot-web/issues/7209
                    # We only need apply this on full state syncs given we disabled
                    # LL for incr syncs in #3840.
                    members_to_fetch.add(sync_config.user.to_string())

                state_filter = StateFilter.from_lazy_load_member_list(members_to_fetch)
            else:
                state_filter = StateFilter.all()

            timeline_state = {
                (event.type, event.state_key): event.event_id
                for event in batch.events
                if event.is_state()
            }

            if full_state:
                if batch:
                    current_state_ids = yield self.store.get_state_ids_for_event(
                        batch.events[-1].event_id, state_filter=state_filter
                    )

                    state_ids = yield self.store.get_state_ids_for_event(
                        batch.events[0].event_id, state_filter=state_filter
                    )

                else:
                    current_state_ids = yield self.get_state_at(
                        room_id, stream_position=now_token, state_filter=state_filter
                    )

                    state_ids = current_state_ids

                state_ids = _calculate_state(
                    timeline_contains=timeline_state,
                    timeline_start=state_ids,
                    previous={},
                    current=current_state_ids,
                    lazy_load_members=lazy_load_members,
                )
            elif batch.limited:
                state_at_timeline_start = yield self.store.get_state_ids_for_event(
                    batch.events[0].event_id, state_filter=state_filter
                )

                # for now, we disable LL for gappy syncs - see
                # https://github.com/vector-im/riot-web/issues/7211#issuecomment-419976346
                # N.B. this slows down incr syncs as we are now processing way
                # more state in the server than if we were LLing.
                #
                # We still have to filter timeline_start to LL entries (above) in order
                # for _calculate_state's LL logic to work, as we have to include LL
                # members for timeline senders in case they weren't loaded in the initial
                # sync.  We do this by (counterintuitively) by filtering timeline_start
                # members to just be ones which were timeline senders, which then ensures
                # all of the rest get included in the state block (if we need to know
                # about them).
                state_filter = StateFilter.all()

                state_at_previous_sync = yield self.get_state_at(
                    room_id, stream_position=since_token, state_filter=state_filter
                )

                current_state_ids = yield self.store.get_state_ids_for_event(
                    batch.events[-1].event_id, state_filter=state_filter
                )

                state_ids = _calculate_state(
                    timeline_contains=timeline_state,
                    timeline_start=state_at_timeline_start,
                    previous=state_at_previous_sync,
                    current=current_state_ids,
                    # we have to include LL members in case LL initial sync missed them
                    lazy_load_members=lazy_load_members,
                )
            else:
                state_ids = {}
                if lazy_load_members:
                    if members_to_fetch and batch.events:
                        # We're returning an incremental sync, with no
                        # "gap" since the previous sync, so normally there would be
                        # no state to return.
                        # But we're lazy-loading, so the client might need some more
                        # member events to understand the events in this timeline.
                        # So we fish out all the member events corresponding to the
                        # timeline here, and then dedupe any redundant ones below.

                        state_ids = yield self.store.get_state_ids_for_event(
                            batch.events[0].event_id,
                            # we only want members!
                            state_filter=StateFilter.from_types(
                                (EventTypes.Member, member)
                                for member in members_to_fetch
                            ),
                        )

            if lazy_load_members and not include_redundant_members:
                cache_key = (sync_config.user.to_string(), sync_config.device_id)
                cache = self.get_lazy_loaded_members_cache(cache_key)

                # if it's a new sync sequence, then assume the client has had
                # amnesia and doesn't want any recent lazy-loaded members
                # de-duplicated.
                if since_token is None:
                    logger.debug("clearing LruCache for %r", cache_key)
                    cache.clear()
                else:
                    # only send members which aren't in our LruCache (either
                    # because they're new to this client or have been pushed out
                    # of the cache)
                    logger.debug("filtering state from %r...", state_ids)
                    state_ids = {
                        t: event_id
                        for t, event_id in iteritems(state_ids)
                        if cache.get(t[1]) != event_id
                    }
                    logger.debug("...to %r", state_ids)

                # add any member IDs we are about to send into our LruCache
                for t, event_id in itertools.chain(
                    state_ids.items(), timeline_state.items()
                ):
                    if t[0] == EventTypes.Member:
                        cache.set(t[1], event_id)

        state = {}
        if state_ids:
            state = yield self.store.get_events(list(state_ids.values()))

        defer.returnValue(
            {
                (e.type, e.state_key): e
                for e in sync_config.filter_collection.filter_room_state(
                    list(state.values())
                )
            }
        )

    @defer.inlineCallbacks
    def unread_notifs_for_room_id(self, room_id, sync_config):
        with Measure(self.clock, "unread_notifs_for_room_id"):
            last_unread_event_id = yield self.store.get_last_receipt_event_id_for_user(
                user_id=sync_config.user.to_string(),
                room_id=room_id,
                receipt_type="m.read",
            )

            notifs = []
            if last_unread_event_id:
                notifs = yield self.store.get_unread_event_push_actions_by_room_for_user(
                    room_id, sync_config.user.to_string(), last_unread_event_id
                )
                defer.returnValue(notifs)

        # There is no new information in this period, so your notification
        # count is whatever it was last time.
        defer.returnValue(None)

    @defer.inlineCallbacks
    def generate_sync_result(self, sync_config, since_token=None, full_state=False):
        """Generates a sync result.

        Args:
            sync_config (SyncConfig)
            since_token (StreamToken)
            full_state (bool)

        Returns:
            Deferred(SyncResult)
        """
        # NB: The now_token gets changed by some of the generate_sync_* methods,
        # this is due to some of the underlying streams not supporting the ability
        # to query up to a given point.
        # Always use the `now_token` in `SyncResultBuilder`
        now_token = yield self.event_sources.get_current_token()

        logger.info(
            "Calculating sync response for %r between %s and %s",
            sync_config.user,
            since_token,
            now_token,
        )

        user_id = sync_config.user.to_string()
        app_service = self.store.get_app_service_by_user_id(user_id)
        if app_service:
            # We no longer support AS users using /sync directly.
            # See https://github.com/matrix-org/matrix-doc/issues/1144
            raise NotImplementedError()
        else:
            joined_room_ids = yield self.get_rooms_for_user_at(
                user_id, now_token.room_stream_id
            )

        sync_result_builder = SyncResultBuilder(
            sync_config,
            full_state,
            since_token=since_token,
            now_token=now_token,
            joined_room_ids=joined_room_ids,
        )

        account_data_by_room = yield self._generate_sync_entry_for_account_data(
            sync_result_builder
        )

        res = yield self._generate_sync_entry_for_rooms(
            sync_result_builder, account_data_by_room
        )
        newly_joined_rooms, newly_joined_or_invited_users, _, _ = res
        _, _, newly_left_rooms, newly_left_users = res

        block_all_presence_data = (
            since_token is None and sync_config.filter_collection.blocks_all_presence()
        )
        if self.hs_config.use_presence and not block_all_presence_data:
            yield self._generate_sync_entry_for_presence(
                sync_result_builder, newly_joined_rooms, newly_joined_or_invited_users
            )

        yield self._generate_sync_entry_for_to_device(sync_result_builder)

        device_lists = yield self._generate_sync_entry_for_device_list(
            sync_result_builder,
            newly_joined_rooms=newly_joined_rooms,
            newly_joined_or_invited_users=newly_joined_or_invited_users,
            newly_left_rooms=newly_left_rooms,
            newly_left_users=newly_left_users,
        )

        device_id = sync_config.device_id
        one_time_key_counts = {}
        if device_id:
            one_time_key_counts = yield self.store.count_e2e_one_time_keys(
                user_id, device_id
            )

        yield self._generate_sync_entry_for_groups(sync_result_builder)

        # debug for https://github.com/matrix-org/synapse/issues/4422
        for joined_room in sync_result_builder.joined:
            room_id = joined_room.room_id
            if room_id in newly_joined_rooms:
                issue4422_logger.debug(
                    "Sync result for newly joined room %s: %r", room_id, joined_room
                )

        defer.returnValue(
            SyncResult(
                presence=sync_result_builder.presence,
                account_data=sync_result_builder.account_data,
                joined=sync_result_builder.joined,
                invited=sync_result_builder.invited,
                archived=sync_result_builder.archived,
                to_device=sync_result_builder.to_device,
                device_lists=device_lists,
                groups=sync_result_builder.groups,
                device_one_time_keys_count=one_time_key_counts,
                next_batch=sync_result_builder.now_token,
            )
        )

    @measure_func("_generate_sync_entry_for_groups")
    @defer.inlineCallbacks
    def _generate_sync_entry_for_groups(self, sync_result_builder):
        user_id = sync_result_builder.sync_config.user.to_string()
        since_token = sync_result_builder.since_token
        now_token = sync_result_builder.now_token

        if since_token and since_token.groups_key:
            results = yield self.store.get_groups_changes_for_user(
                user_id, since_token.groups_key, now_token.groups_key
            )
        else:
            results = yield self.store.get_all_groups_for_user(
                user_id, now_token.groups_key
            )

        invited = {}
        joined = {}
        left = {}
        for result in results:
            membership = result["membership"]
            group_id = result["group_id"]
            gtype = result["type"]
            content = result["content"]

            if membership == "join":
                if gtype == "membership":
                    # TODO: Add profile
                    content.pop("membership", None)
                    joined[group_id] = content["content"]
                else:
                    joined.setdefault(group_id, {})[gtype] = content
            elif membership == "invite":
                if gtype == "membership":
                    content.pop("membership", None)
                    invited[group_id] = content["content"]
            else:
                if gtype == "membership":
                    left[group_id] = content["content"]

        sync_result_builder.groups = GroupsSyncResult(
            join=joined, invite=invited, leave=left
        )

    @measure_func("_generate_sync_entry_for_device_list")
    @defer.inlineCallbacks
    def _generate_sync_entry_for_device_list(
        self,
        sync_result_builder,
        newly_joined_rooms,
        newly_joined_or_invited_users,
        newly_left_rooms,
        newly_left_users,
    ):
        """Generate the DeviceLists section of sync

        Args:
            sync_result_builder (SyncResultBuilder)
            newly_joined_rooms (set[str]): Set of rooms user has joined since
                previous sync
            newly_joined_or_invited_users (set[str]): Set of users that have
                joined or been invited to a room since previous sync.
            newly_left_rooms (set[str]): Set of rooms user has left since
                previous sync
            newly_left_users (set[str]): Set of users that have left a room
                we're in since previous sync

        Returns:
            Deferred[DeviceLists]
        """

        user_id = sync_result_builder.sync_config.user.to_string()
        since_token = sync_result_builder.since_token

        # We're going to mutate these fields, so lets copy them rather than
        # assume they won't get used later.
        newly_joined_or_invited_users = set(newly_joined_or_invited_users)
        newly_left_users = set(newly_left_users)

        if since_token and since_token.device_list_key:
            # We want to figure out what user IDs the client should refetch
            # device keys for, and which users we aren't going to track changes
            # for anymore.
            #
            # For the first step we check:
            #   a. if any users we share a room with have updated their devices,
            #      and
            #   b. we also check if we've joined any new rooms, or if a user has
            #      joined a room we're in.
            #
            # For the second step we just find any users we no longer share a
            # room with by looking at all users that have left a room plus users
            # that were in a room we've left.

            users_who_share_room = yield self.store.get_users_who_share_room_with_user(
                user_id
            )

            # Step 1a, check for changes in devices of users we share a room with
            users_that_have_changed = yield self.store.get_users_whose_devices_changed(
                since_token.device_list_key, users_who_share_room
            )

            # Step 1b, check for newly joined rooms
            for room_id in newly_joined_rooms:
                joined_users = yield self.state.get_current_users_in_room(room_id)
                newly_joined_or_invited_users.update(joined_users)

            # TODO: Check that these users are actually new, i.e. either they
            # weren't in the previous sync *or* they left and rejoined.
            users_that_have_changed.update(newly_joined_or_invited_users)

            # Now find users that we no longer track
            for room_id in newly_left_rooms:
                left_users = yield self.state.get_current_users_in_room(room_id)
                newly_left_users.update(left_users)

<<<<<<< HEAD
            # TODO: Check that these users are actually new, i.e. either they
            # weren't in the previous sync *or* they left and rejoined.
            changed.update(newly_joined_or_invited_users)

            user_signatures_changed = yield self.store.get_users_whose_signatures_changed(
                user_id, since_token.device_list_key
            )
            changed.update(user_signatures_changed)

            if not changed and not newly_left_users:
                defer.returnValue(DeviceLists(
                    changed=[],
                    left=newly_left_users,
                ))
=======
            # Remove any users that we still share a room with.
            newly_left_users -= users_who_share_room
>>>>>>> 82470738

            defer.returnValue(
                DeviceLists(changed=users_that_have_changed, left=newly_left_users)
            )
        else:
            defer.returnValue(DeviceLists(changed=[], left=[]))

    @defer.inlineCallbacks
    def _generate_sync_entry_for_to_device(self, sync_result_builder):
        """Generates the portion of the sync response. Populates
        `sync_result_builder` with the result.

        Args:
            sync_result_builder(SyncResultBuilder)

        Returns:
            Deferred(dict): A dictionary containing the per room account data.
        """
        user_id = sync_result_builder.sync_config.user.to_string()
        device_id = sync_result_builder.sync_config.device_id
        now_token = sync_result_builder.now_token
        since_stream_id = 0
        if sync_result_builder.since_token is not None:
            since_stream_id = int(sync_result_builder.since_token.to_device_key)

        if since_stream_id != int(now_token.to_device_key):
            # We only delete messages when a new message comes in, but that's
            # fine so long as we delete them at some point.

            deleted = yield self.store.delete_messages_for_device(
                user_id, device_id, since_stream_id
            )
            logger.debug(
                "Deleted %d to-device messages up to %d", deleted, since_stream_id
            )

            messages, stream_id = yield self.store.get_new_messages_for_device(
                user_id, device_id, since_stream_id, now_token.to_device_key
            )

            logger.debug(
                "Returning %d to-device messages between %d and %d (current token: %d)",
                len(messages),
                since_stream_id,
                stream_id,
                now_token.to_device_key,
            )
            sync_result_builder.now_token = now_token.copy_and_replace(
                "to_device_key", stream_id
            )
            sync_result_builder.to_device = messages
        else:
            sync_result_builder.to_device = []

    @defer.inlineCallbacks
    def _generate_sync_entry_for_account_data(self, sync_result_builder):
        """Generates the account data portion of the sync response. Populates
        `sync_result_builder` with the result.

        Args:
            sync_result_builder(SyncResultBuilder)

        Returns:
            Deferred(dict): A dictionary containing the per room account data.
        """
        sync_config = sync_result_builder.sync_config
        user_id = sync_result_builder.sync_config.user.to_string()
        since_token = sync_result_builder.since_token

        if since_token and not sync_result_builder.full_state:
            account_data, account_data_by_room = (
                yield self.store.get_updated_account_data_for_user(
                    user_id, since_token.account_data_key
                )
            )

            push_rules_changed = yield self.store.have_push_rules_changed_for_user(
                user_id, int(since_token.push_rules_key)
            )

            if push_rules_changed:
                account_data["m.push_rules"] = yield self.push_rules_for_user(
                    sync_config.user
                )
        else:
            account_data, account_data_by_room = (
                yield self.store.get_account_data_for_user(sync_config.user.to_string())
            )

            account_data["m.push_rules"] = yield self.push_rules_for_user(
                sync_config.user
            )

        account_data_for_user = sync_config.filter_collection.filter_account_data(
            [
                {"type": account_data_type, "content": content}
                for account_data_type, content in account_data.items()
            ]
        )

        sync_result_builder.account_data = account_data_for_user

        defer.returnValue(account_data_by_room)

    @defer.inlineCallbacks
    def _generate_sync_entry_for_presence(
        self, sync_result_builder, newly_joined_rooms, newly_joined_or_invited_users
    ):
        """Generates the presence portion of the sync response. Populates the
        `sync_result_builder` with the result.

        Args:
            sync_result_builder(SyncResultBuilder)
            newly_joined_rooms(list): List of rooms that the user has joined
                since the last sync (or empty if an initial sync)
            newly_joined_or_invited_users(list): List of users that have joined
                or been invited to rooms since the last sync (or empty if an initial
                sync)
        """
        now_token = sync_result_builder.now_token
        sync_config = sync_result_builder.sync_config
        user = sync_result_builder.sync_config.user

        presence_source = self.event_sources.sources["presence"]

        since_token = sync_result_builder.since_token
        if since_token and not sync_result_builder.full_state:
            presence_key = since_token.presence_key
            include_offline = True
        else:
            presence_key = None
            include_offline = False

        presence, presence_key = yield presence_source.get_new_events(
            user=user,
            from_key=presence_key,
            is_guest=sync_config.is_guest,
            include_offline=include_offline,
        )
        sync_result_builder.now_token = now_token.copy_and_replace(
            "presence_key", presence_key
        )

        extra_users_ids = set(newly_joined_or_invited_users)
        for room_id in newly_joined_rooms:
            users = yield self.state.get_current_users_in_room(room_id)
            extra_users_ids.update(users)
        extra_users_ids.discard(user.to_string())

        if extra_users_ids:
            states = yield self.presence_handler.get_states(extra_users_ids)
            presence.extend(states)

            # Deduplicate the presence entries so that there's at most one per user
            presence = list({p.user_id: p for p in presence}.values())

        presence = sync_config.filter_collection.filter_presence(presence)

        sync_result_builder.presence = presence

    @defer.inlineCallbacks
    def _generate_sync_entry_for_rooms(self, sync_result_builder, account_data_by_room):
        """Generates the rooms portion of the sync response. Populates the
        `sync_result_builder` with the result.

        Args:
            sync_result_builder(SyncResultBuilder)
            account_data_by_room(dict): Dictionary of per room account data

        Returns:
            Deferred(tuple): Returns a 4-tuple of
            `(newly_joined_rooms, newly_joined_or_invited_users,
            newly_left_rooms, newly_left_users)`
        """
        user_id = sync_result_builder.sync_config.user.to_string()
        block_all_room_ephemeral = (
            sync_result_builder.since_token is None
            and sync_result_builder.sync_config.filter_collection.blocks_all_room_ephemeral()
        )

        if block_all_room_ephemeral:
            ephemeral_by_room = {}
        else:
            now_token, ephemeral_by_room = yield self.ephemeral_by_room(
                sync_result_builder,
                now_token=sync_result_builder.now_token,
                since_token=sync_result_builder.since_token,
            )
            sync_result_builder.now_token = now_token

        # We check up front if anything has changed, if it hasn't then there is
        # no point in going futher.
        since_token = sync_result_builder.since_token
        if not sync_result_builder.full_state:
            if since_token and not ephemeral_by_room and not account_data_by_room:
                have_changed = yield self._have_rooms_changed(sync_result_builder)
                if not have_changed:
                    tags_by_room = yield self.store.get_updated_tags(
                        user_id, since_token.account_data_key
                    )
                    if not tags_by_room:
                        logger.debug("no-oping sync")
                        defer.returnValue(([], [], [], []))

        ignored_account_data = yield self.store.get_global_account_data_by_type_for_user(
            "m.ignored_user_list", user_id=user_id
        )

        if ignored_account_data:
            ignored_users = ignored_account_data.get("ignored_users", {}).keys()
        else:
            ignored_users = frozenset()

        if since_token:
            res = yield self._get_rooms_changed(sync_result_builder, ignored_users)
            room_entries, invited, newly_joined_rooms, newly_left_rooms = res

            tags_by_room = yield self.store.get_updated_tags(
                user_id, since_token.account_data_key
            )
        else:
            res = yield self._get_all_rooms(sync_result_builder, ignored_users)
            room_entries, invited, newly_joined_rooms = res
            newly_left_rooms = []

            tags_by_room = yield self.store.get_tags_for_user(user_id)

        def handle_room_entries(room_entry):
            return self._generate_room_entry(
                sync_result_builder,
                ignored_users,
                room_entry,
                ephemeral=ephemeral_by_room.get(room_entry.room_id, []),
                tags=tags_by_room.get(room_entry.room_id),
                account_data=account_data_by_room.get(room_entry.room_id, {}),
                always_include=sync_result_builder.full_state,
            )

        yield concurrently_execute(handle_room_entries, room_entries, 10)

        sync_result_builder.invited.extend(invited)

        # Now we want to get any newly joined or invited users
        newly_joined_or_invited_users = set()
        newly_left_users = set()
        if since_token:
            for joined_sync in sync_result_builder.joined:
                it = itertools.chain(
                    joined_sync.timeline.events, itervalues(joined_sync.state)
                )
                for event in it:
                    if event.type == EventTypes.Member:
                        if (
                            event.membership == Membership.JOIN
                            or event.membership == Membership.INVITE
                        ):
                            newly_joined_or_invited_users.add(event.state_key)
                        else:
                            prev_content = event.unsigned.get("prev_content", {})
                            prev_membership = prev_content.get("membership", None)
                            if prev_membership == Membership.JOIN:
                                newly_left_users.add(event.state_key)

        newly_left_users -= newly_joined_or_invited_users

        defer.returnValue(
            (
                newly_joined_rooms,
                newly_joined_or_invited_users,
                newly_left_rooms,
                newly_left_users,
            )
        )

    @defer.inlineCallbacks
    def _have_rooms_changed(self, sync_result_builder):
        """Returns whether there may be any new events that should be sent down
        the sync. Returns True if there are.
        """
        user_id = sync_result_builder.sync_config.user.to_string()
        since_token = sync_result_builder.since_token
        now_token = sync_result_builder.now_token

        assert since_token

        # Get a list of membership change events that have happened.
        rooms_changed = yield self.store.get_membership_changes_for_user(
            user_id, since_token.room_key, now_token.room_key
        )

        if rooms_changed:
            defer.returnValue(True)

        stream_id = RoomStreamToken.parse_stream_token(since_token.room_key).stream
        for room_id in sync_result_builder.joined_room_ids:
            if self.store.has_room_changed_since(room_id, stream_id):
                defer.returnValue(True)
        defer.returnValue(False)

    @defer.inlineCallbacks
    def _get_rooms_changed(self, sync_result_builder, ignored_users):
        """Gets the the changes that have happened since the last sync.

        Args:
            sync_result_builder(SyncResultBuilder)
            ignored_users(set(str)): Set of users ignored by user.

        Returns:
            Deferred(tuple): Returns a tuple of the form:
            `(room_entries, invited_rooms, newly_joined_rooms, newly_left_rooms)`

            where:
                room_entries is a list [RoomSyncResultBuilder]
                invited_rooms is a list [InvitedSyncResult]
                newly_joined_rooms is a list[str] of room ids
                newly_left_rooms is a list[str] of room ids
        """
        user_id = sync_result_builder.sync_config.user.to_string()
        since_token = sync_result_builder.since_token
        now_token = sync_result_builder.now_token
        sync_config = sync_result_builder.sync_config

        assert since_token

        # Get a list of membership change events that have happened.
        rooms_changed = yield self.store.get_membership_changes_for_user(
            user_id, since_token.room_key, now_token.room_key
        )

        mem_change_events_by_room_id = {}
        for event in rooms_changed:
            mem_change_events_by_room_id.setdefault(event.room_id, []).append(event)

        newly_joined_rooms = []
        newly_left_rooms = []
        room_entries = []
        invited = []
        for room_id, events in iteritems(mem_change_events_by_room_id):
            logger.info(
                "Membership changes in %s: [%s]",
                room_id,
                ", ".join(("%s (%s)" % (e.event_id, e.membership) for e in events)),
            )

            non_joins = [e for e in events if e.membership != Membership.JOIN]
            has_join = len(non_joins) != len(events)

            # We want to figure out if we joined the room at some point since
            # the last sync (even if we have since left). This is to make sure
            # we do send down the room, and with full state, where necessary

            old_state_ids = None
            if room_id in sync_result_builder.joined_room_ids and non_joins:
                # Always include if the user (re)joined the room, especially
                # important so that device list changes are calculated correctly.
                # If there are non-join member events, but we are still in the room,
                # then the user must have left and joined
                newly_joined_rooms.append(room_id)

                # User is in the room so we don't need to do the invite/leave checks
                continue

            if room_id in sync_result_builder.joined_room_ids or has_join:
                old_state_ids = yield self.get_state_at(room_id, since_token)
                old_mem_ev_id = old_state_ids.get((EventTypes.Member, user_id), None)
                old_mem_ev = None
                if old_mem_ev_id:
                    old_mem_ev = yield self.store.get_event(
                        old_mem_ev_id, allow_none=True
                    )

                # debug for #4422
                if has_join:
                    prev_membership = None
                    if old_mem_ev:
                        prev_membership = old_mem_ev.membership
                    issue4422_logger.debug(
                        "Previous membership for room %s with join: %s (event %s)",
                        room_id,
                        prev_membership,
                        old_mem_ev_id,
                    )

                if not old_mem_ev or old_mem_ev.membership != Membership.JOIN:
                    newly_joined_rooms.append(room_id)

            # If user is in the room then we don't need to do the invite/leave checks
            if room_id in sync_result_builder.joined_room_ids:
                continue

            if not non_joins:
                continue

            # Check if we have left the room. This can either be because we were
            # joined before *or* that we since joined and then left.
            if events[-1].membership != Membership.JOIN:
                if has_join:
                    newly_left_rooms.append(room_id)
                else:
                    if not old_state_ids:
                        old_state_ids = yield self.get_state_at(room_id, since_token)
                        old_mem_ev_id = old_state_ids.get(
                            (EventTypes.Member, user_id), None
                        )
                        old_mem_ev = None
                        if old_mem_ev_id:
                            old_mem_ev = yield self.store.get_event(
                                old_mem_ev_id, allow_none=True
                            )
                    if old_mem_ev and old_mem_ev.membership == Membership.JOIN:
                        newly_left_rooms.append(room_id)

            # Only bother if we're still currently invited
            should_invite = non_joins[-1].membership == Membership.INVITE
            if should_invite:
                if event.sender not in ignored_users:
                    room_sync = InvitedSyncResult(room_id, invite=non_joins[-1])
                    if room_sync:
                        invited.append(room_sync)

            # Always include leave/ban events. Just take the last one.
            # TODO: How do we handle ban -> leave in same batch?
            leave_events = [
                e
                for e in non_joins
                if e.membership in (Membership.LEAVE, Membership.BAN)
            ]

            if leave_events:
                leave_event = leave_events[-1]
                leave_stream_token = yield self.store.get_stream_token_for_event(
                    leave_event.event_id
                )
                leave_token = since_token.copy_and_replace(
                    "room_key", leave_stream_token
                )

                if since_token and since_token.is_after(leave_token):
                    continue

                # If this is an out of band message, like a remote invite
                # rejection, we include it in the recents batch. Otherwise, we
                # let _load_filtered_recents handle fetching the correct
                # batches.
                #
                # This is all screaming out for a refactor, as the logic here is
                # subtle and the moving parts numerous.
                if leave_event.internal_metadata.is_out_of_band_membership():
                    batch_events = [leave_event]
                else:
                    batch_events = None

                room_entries.append(
                    RoomSyncResultBuilder(
                        room_id=room_id,
                        rtype="archived",
                        events=batch_events,
                        newly_joined=room_id in newly_joined_rooms,
                        full_state=False,
                        since_token=since_token,
                        upto_token=leave_token,
                    )
                )

        timeline_limit = sync_config.filter_collection.timeline_limit()

        # Get all events for rooms we're currently joined to.
        room_to_events = yield self.store.get_room_events_stream_for_rooms(
            room_ids=sync_result_builder.joined_room_ids,
            from_key=since_token.room_key,
            to_key=now_token.room_key,
            limit=timeline_limit + 1,
        )

        # We loop through all room ids, even if there are no new events, in case
        # there are non room events taht we need to notify about.
        for room_id in sync_result_builder.joined_room_ids:
            room_entry = room_to_events.get(room_id, None)

            newly_joined = room_id in newly_joined_rooms
            if room_entry:
                events, start_key = room_entry

                prev_batch_token = now_token.copy_and_replace("room_key", start_key)

                entry = RoomSyncResultBuilder(
                    room_id=room_id,
                    rtype="joined",
                    events=events,
                    newly_joined=newly_joined,
                    full_state=False,
                    since_token=None if newly_joined else since_token,
                    upto_token=prev_batch_token,
                )
            else:
                entry = RoomSyncResultBuilder(
                    room_id=room_id,
                    rtype="joined",
                    events=[],
                    newly_joined=newly_joined,
                    full_state=False,
                    since_token=since_token,
                    upto_token=since_token,
                )

            if newly_joined:
                # debugging for https://github.com/matrix-org/synapse/issues/4422
                issue4422_logger.debug(
                    "RoomSyncResultBuilder events for newly joined room %s: %r",
                    room_id,
                    entry.events,
                )
            room_entries.append(entry)

        defer.returnValue((room_entries, invited, newly_joined_rooms, newly_left_rooms))

    @defer.inlineCallbacks
    def _get_all_rooms(self, sync_result_builder, ignored_users):
        """Returns entries for all rooms for the user.

        Args:
            sync_result_builder(SyncResultBuilder)
            ignored_users(set(str)): Set of users ignored by user.

        Returns:
            Deferred(tuple): Returns a tuple of the form:
            `([RoomSyncResultBuilder], [InvitedSyncResult], [])`
        """

        user_id = sync_result_builder.sync_config.user.to_string()
        since_token = sync_result_builder.since_token
        now_token = sync_result_builder.now_token
        sync_config = sync_result_builder.sync_config

        membership_list = (
            Membership.INVITE,
            Membership.JOIN,
            Membership.LEAVE,
            Membership.BAN,
        )

        room_list = yield self.store.get_rooms_for_user_where_membership_is(
            user_id=user_id, membership_list=membership_list
        )

        room_entries = []
        invited = []

        for event in room_list:
            if event.membership == Membership.JOIN:
                room_entries.append(
                    RoomSyncResultBuilder(
                        room_id=event.room_id,
                        rtype="joined",
                        events=None,
                        newly_joined=False,
                        full_state=True,
                        since_token=since_token,
                        upto_token=now_token,
                    )
                )
            elif event.membership == Membership.INVITE:
                if event.sender in ignored_users:
                    continue
                invite = yield self.store.get_event(event.event_id)
                invited.append(InvitedSyncResult(room_id=event.room_id, invite=invite))
            elif event.membership in (Membership.LEAVE, Membership.BAN):
                # Always send down rooms we were banned or kicked from.
                if not sync_config.filter_collection.include_leave:
                    if event.membership == Membership.LEAVE:
                        if user_id == event.sender:
                            continue

                leave_token = now_token.copy_and_replace(
                    "room_key", "s%d" % (event.stream_ordering,)
                )
                room_entries.append(
                    RoomSyncResultBuilder(
                        room_id=event.room_id,
                        rtype="archived",
                        events=None,
                        newly_joined=False,
                        full_state=True,
                        since_token=since_token,
                        upto_token=leave_token,
                    )
                )

        defer.returnValue((room_entries, invited, []))

    @defer.inlineCallbacks
    def _generate_room_entry(
        self,
        sync_result_builder,
        ignored_users,
        room_builder,
        ephemeral,
        tags,
        account_data,
        always_include=False,
    ):
        """Populates the `joined` and `archived` section of `sync_result_builder`
        based on the `room_builder`.

        Args:
            sync_result_builder(SyncResultBuilder)
            ignored_users(set(str)): Set of users ignored by user.
            room_builder(RoomSyncResultBuilder)
            ephemeral(list): List of new ephemeral events for room
            tags(list): List of *all* tags for room, or None if there has been
                no change.
            account_data(list): List of new account data for room
            always_include(bool): Always include this room in the sync response,
                even if empty.
        """
        newly_joined = room_builder.newly_joined
        full_state = (
            room_builder.full_state or newly_joined or sync_result_builder.full_state
        )
        events = room_builder.events

        # We want to shortcut out as early as possible.
        if not (always_include or account_data or ephemeral or full_state):
            if events == [] and tags is None:
                return

        now_token = sync_result_builder.now_token
        sync_config = sync_result_builder.sync_config

        room_id = room_builder.room_id
        since_token = room_builder.since_token
        upto_token = room_builder.upto_token

        batch = yield self._load_filtered_recents(
            room_id,
            sync_config,
            now_token=upto_token,
            since_token=since_token,
            recents=events,
            newly_joined_room=newly_joined,
        )

        if newly_joined:
            # debug for https://github.com/matrix-org/synapse/issues/4422
            issue4422_logger.debug(
                "Timeline events after filtering in newly-joined room %s: %r",
                room_id,
                batch,
            )

        # When we join the room (or the client requests full_state), we should
        # send down any existing tags. Usually the user won't have tags in a
        # newly joined room, unless either a) they've joined before or b) the
        # tag was added by synapse e.g. for server notice rooms.
        if full_state:
            user_id = sync_result_builder.sync_config.user.to_string()
            tags = yield self.store.get_tags_for_room(user_id, room_id)

            # If there aren't any tags, don't send the empty tags list down
            # sync
            if not tags:
                tags = None

        account_data_events = []
        if tags is not None:
            account_data_events.append({"type": "m.tag", "content": {"tags": tags}})

        for account_data_type, content in account_data.items():
            account_data_events.append({"type": account_data_type, "content": content})

        account_data_events = sync_config.filter_collection.filter_room_account_data(
            account_data_events
        )

        ephemeral = sync_config.filter_collection.filter_room_ephemeral(ephemeral)

        if not (
            always_include or batch or account_data_events or ephemeral or full_state
        ):
            return

        state = yield self.compute_state_delta(
            room_id, batch, sync_config, since_token, now_token, full_state=full_state
        )

        summary = {}

        # we include a summary in room responses when we're lazy loading
        # members (as the client otherwise doesn't have enough info to form
        # the name itself).
        if sync_config.filter_collection.lazy_load_members() and (
            # we recalulate the summary:
            #   if there are membership changes in the timeline, or
            #   if membership has changed during a gappy sync, or
            #   if this is an initial sync.
            any(ev.type == EventTypes.Member for ev in batch.events)
            or (
                # XXX: this may include false positives in the form of LL
                # members which have snuck into state
                batch.limited
                and any(t == EventTypes.Member for (t, k) in state)
            )
            or since_token is None
        ):
            summary = yield self.compute_summary(
                room_id, sync_config, batch, state, now_token
            )

        if room_builder.rtype == "joined":
            unread_notifications = {}
            room_sync = JoinedSyncResult(
                room_id=room_id,
                timeline=batch,
                state=state,
                ephemeral=ephemeral,
                account_data=account_data_events,
                unread_notifications=unread_notifications,
                summary=summary,
            )

            if room_sync or always_include:
                notifs = yield self.unread_notifs_for_room_id(room_id, sync_config)

                if notifs is not None:
                    unread_notifications["notification_count"] = notifs["notify_count"]
                    unread_notifications["highlight_count"] = notifs["highlight_count"]

                sync_result_builder.joined.append(room_sync)

            if batch.limited and since_token:
                user_id = sync_result_builder.sync_config.user.to_string()
                logger.info(
                    "Incremental gappy sync of %s for user %s with %d state events"
                    % (room_id, user_id, len(state))
                )
        elif room_builder.rtype == "archived":
            room_sync = ArchivedSyncResult(
                room_id=room_id,
                timeline=batch,
                state=state,
                account_data=account_data_events,
            )
            if room_sync or always_include:
                sync_result_builder.archived.append(room_sync)
        else:
            raise Exception("Unrecognized rtype: %r", room_builder.rtype)

    @defer.inlineCallbacks
    def get_rooms_for_user_at(self, user_id, stream_ordering):
        """Get set of joined rooms for a user at the given stream ordering.

        The stream ordering *must* be recent, otherwise this may throw an
        exception if older than a month. (This function is called with the
        current token, which should be perfectly fine).

        Args:
            user_id (str)
            stream_ordering (int)

        ReturnValue:
            Deferred[frozenset[str]]: Set of room_ids the user is in at given
            stream_ordering.
        """
        joined_rooms = yield self.store.get_rooms_for_user_with_stream_ordering(user_id)

        joined_room_ids = set()

        # We need to check that the stream ordering of the join for each room
        # is before the stream_ordering asked for. This might not be the case
        # if the user joins a room between us getting the current token and
        # calling `get_rooms_for_user_with_stream_ordering`.
        # If the membership's stream ordering is after the given stream
        # ordering, we need to go and work out if the user was in the room
        # before.
        for room_id, membership_stream_ordering in joined_rooms:
            if membership_stream_ordering <= stream_ordering:
                joined_room_ids.add(room_id)
                continue

            logger.info("User joined room after current token: %s", room_id)

            extrems = yield self.store.get_forward_extremeties_for_room(
                room_id, stream_ordering
            )
            users_in_room = yield self.state.get_current_users_in_room(room_id, extrems)
            if user_id in users_in_room:
                joined_room_ids.add(room_id)

        joined_room_ids = frozenset(joined_room_ids)
        defer.returnValue(joined_room_ids)


def _action_has_highlight(actions):
    for action in actions:
        try:
            if action.get("set_tweak", None) == "highlight":
                return action.get("value", True)
        except AttributeError:
            pass

    return False


def _calculate_state(
    timeline_contains, timeline_start, previous, current, lazy_load_members
):
    """Works out what state to include in a sync response.

    Args:
        timeline_contains (dict): state in the timeline
        timeline_start (dict): state at the start of the timeline
        previous (dict): state at the end of the previous sync (or empty dict
            if this is an initial sync)
        current (dict): state at the end of the timeline
        lazy_load_members (bool): whether to return members from timeline_start
            or not.  assumes that timeline_start has already been filtered to
            include only the members the client needs to know about.

    Returns:
        dict
    """
    event_id_to_key = {
        e: key
        for key, e in itertools.chain(
            iteritems(timeline_contains),
            iteritems(previous),
            iteritems(timeline_start),
            iteritems(current),
        )
    }

    c_ids = set(e for e in itervalues(current))
    ts_ids = set(e for e in itervalues(timeline_start))
    p_ids = set(e for e in itervalues(previous))
    tc_ids = set(e for e in itervalues(timeline_contains))

    # If we are lazyloading room members, we explicitly add the membership events
    # for the senders in the timeline into the state block returned by /sync,
    # as we may not have sent them to the client before.  We find these membership
    # events by filtering them out of timeline_start, which has already been filtered
    # to only include membership events for the senders in the timeline.
    # In practice, we can do this by removing them from the p_ids list,
    # which is the list of relevant state we know we have already sent to the client.
    # see https://github.com/matrix-org/synapse/pull/2970
    #            /files/efcdacad7d1b7f52f879179701c7e0d9b763511f#r204732809

    if lazy_load_members:
        p_ids.difference_update(
            e for t, e in iteritems(timeline_start) if t[0] == EventTypes.Member
        )

    state_ids = ((c_ids | ts_ids) - p_ids) - tc_ids

    return {event_id_to_key[e]: e for e in state_ids}


class SyncResultBuilder(object):
    """Used to help build up a new SyncResult for a user

    Attributes:
        sync_config (SyncConfig)
        full_state (bool)
        since_token (StreamToken)
        now_token (StreamToken)
        joined_room_ids (list[str])

        # The following mirror the fields in a sync response
        presence (list)
        account_data (list)
        joined (list[JoinedSyncResult])
        invited (list[InvitedSyncResult])
        archived (list[ArchivedSyncResult])
        device (list)
        groups (GroupsSyncResult|None)
        to_device (list)
    """

    def __init__(
        self, sync_config, full_state, since_token, now_token, joined_room_ids
    ):
        """
        Args:
            sync_config (SyncConfig)
            full_state (bool): The full_state flag as specified by user
            since_token (StreamToken): The token supplied by user, or None.
            now_token (StreamToken): The token to sync up to.
            joined_room_ids (list[str]): List of rooms the user is joined to
        """
        self.sync_config = sync_config
        self.full_state = full_state
        self.since_token = since_token
        self.now_token = now_token
        self.joined_room_ids = joined_room_ids

        self.presence = []
        self.account_data = []
        self.joined = []
        self.invited = []
        self.archived = []
        self.device = []
        self.groups = None
        self.to_device = []


class RoomSyncResultBuilder(object):
    """Stores information needed to create either a `JoinedSyncResult` or
    `ArchivedSyncResult`.
    """

    def __init__(
        self, room_id, rtype, events, newly_joined, full_state, since_token, upto_token
    ):
        """
        Args:
            room_id(str)
            rtype(str): One of `"joined"` or `"archived"`
            events(list[FrozenEvent]): List of events to include in the room
                (more events may be added when generating result).
            newly_joined(bool): If the user has newly joined the room
            full_state(bool): Whether the full state should be sent in result
            since_token(StreamToken): Earliest point to return events from, or None
            upto_token(StreamToken): Latest point to return events from.
        """
        self.room_id = room_id
        self.rtype = rtype
        self.events = events
        self.newly_joined = newly_joined
        self.full_state = full_state
        self.since_token = since_token
        self.upto_token = upto_token<|MERGE_RESOLUTION|>--- conflicted
+++ resolved
@@ -1116,30 +1116,18 @@
             # weren't in the previous sync *or* they left and rejoined.
             users_that_have_changed.update(newly_joined_or_invited_users)
 
+            user_signatures_changed = yield self.store.get_users_whose_signatures_changed(
+                user_id, since_token.device_list_key
+            )
+            users_that_have_changed.update(user_signatures_changed)
+
             # Now find users that we no longer track
             for room_id in newly_left_rooms:
                 left_users = yield self.state.get_current_users_in_room(room_id)
                 newly_left_users.update(left_users)
 
-<<<<<<< HEAD
-            # TODO: Check that these users are actually new, i.e. either they
-            # weren't in the previous sync *or* they left and rejoined.
-            changed.update(newly_joined_or_invited_users)
-
-            user_signatures_changed = yield self.store.get_users_whose_signatures_changed(
-                user_id, since_token.device_list_key
-            )
-            changed.update(user_signatures_changed)
-
-            if not changed and not newly_left_users:
-                defer.returnValue(DeviceLists(
-                    changed=[],
-                    left=newly_left_users,
-                ))
-=======
             # Remove any users that we still share a room with.
             newly_left_users -= users_who_share_room
->>>>>>> 82470738
 
             defer.returnValue(
                 DeviceLists(changed=users_that_have_changed, left=newly_left_users)
