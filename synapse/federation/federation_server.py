# -*- coding: utf-8 -*-
# Copyright 2015, 2016 OpenMarket Ltd
# Copyright 2018 New Vector Ltd
#
# Licensed under the Apache License, Version 2.0 (the "License");
# you may not use this file except in compliance with the License.
# You may obtain a copy of the License at
#
#     http://www.apache.org/licenses/LICENSE-2.0
#
# Unless required by applicable law or agreed to in writing, software
# distributed under the License is distributed on an "AS IS" BASIS,
# WITHOUT WARRANTIES OR CONDITIONS OF ANY KIND, either express or implied.
# See the License for the specific language governing permissions and
# limitations under the License.
import logging

import six
from six import iteritems

from canonicaljson import json
from prometheus_client import Counter

from twisted.internet import defer
from twisted.internet.abstract import isIPAddress
from twisted.python import failure

from synapse.api.constants import KNOWN_ROOM_VERSIONS, EventTypes, Membership
from synapse.api.errors import (
    AuthError,
    Codes,
    FederationError,
    IncompatibleRoomVersionError,
    NotFoundError,
    SynapseError,
)
from synapse.crypto.event_signing import compute_event_signature
from synapse.events import room_version_to_event_format
from synapse.federation.federation_base import FederationBase, event_from_pdu_json
from synapse.federation.persistence import TransactionActions
from synapse.federation.units import Edu, Transaction
from synapse.http.endpoint import parse_server_name
from synapse.replication.http.federation import (
    ReplicationFederationSendEduRestServlet,
    ReplicationGetQueryRestServlet,
)
from synapse.types import get_domain_from_id
from synapse.util import glob_to_regex
from synapse.util.async_helpers import Linearizer, concurrently_execute
from synapse.util.caches.response_cache import ResponseCache
from synapse.util.logcontext import nested_logging_context
from synapse.util.logutils import log_function

# when processing incoming transactions, we try to handle multiple rooms in
# parallel, up to this limit.
TRANSACTION_CONCURRENCY_LIMIT = 10

logger = logging.getLogger(__name__)

received_pdus_counter = Counter("synapse_federation_server_received_pdus", "")

received_edus_counter = Counter("synapse_federation_server_received_edus", "")

received_queries_counter = Counter(
    "synapse_federation_server_received_queries", "", ["type"]
)


class FederationServer(FederationBase):

    def __init__(self, hs):
        super(FederationServer, self).__init__(hs)

        self.auth = hs.get_auth()
        self.handler = hs.get_handlers().federation_handler

        self._server_linearizer = Linearizer("fed_server")
        self._transaction_linearizer = Linearizer("fed_txn_handler")

        self.transaction_actions = TransactionActions(self.store)

        self.registry = hs.get_federation_registry()

        # We cache responses to state queries, as they take a while and often
        # come in waves.
        self._state_resp_cache = ResponseCache(hs, "state_resp", timeout_ms=30000)

    @defer.inlineCallbacks
    @log_function
    def on_backfill_request(self, origin, room_id, versions, limit):
        with (yield self._server_linearizer.queue((origin, room_id))):
            origin_host, _ = parse_server_name(origin)
            yield self.check_server_matches_acl(origin_host, room_id)

            pdus = yield self.handler.on_backfill_request(
                origin, room_id, versions, limit
            )

            res = self._transaction_from_pdus(pdus).get_dict()

        defer.returnValue((200, res))

    @defer.inlineCallbacks
    @log_function
    def on_incoming_transaction(self, origin, transaction_data):
        # keep this as early as possible to make the calculated origin ts as
        # accurate as possible.
        request_time = self._clock.time_msec()

        transaction = Transaction(**transaction_data)

        if not transaction.transaction_id:
            raise Exception("Transaction missing transaction_id")

        logger.debug("[%s] Got transaction", transaction.transaction_id)

        # use a linearizer to ensure that we don't process the same transaction
        # multiple times in parallel.
        with (yield self._transaction_linearizer.queue(
                (origin, transaction.transaction_id),
        )):
            result = yield self._handle_incoming_transaction(
                origin, transaction, request_time,
            )

        defer.returnValue(result)

    @defer.inlineCallbacks
    def _handle_incoming_transaction(self, origin, transaction, request_time):
        """ Process an incoming transaction and return the HTTP response

        Args:
            origin (unicode): the server making the request
            transaction (Transaction): incoming transaction
            request_time (int): timestamp that the HTTP request arrived at

        Returns:
            Deferred[(int, object)]: http response code and body
        """
        response = yield self.transaction_actions.have_responded(origin, transaction)

        if response:
            logger.debug(
                "[%s] We've already responded to this request",
                transaction.transaction_id
            )
            defer.returnValue(response)
            return

        logger.debug("[%s] Transaction is new", transaction.transaction_id)

        # Reject if PDU count > 50 and EDU count > 100
        if (len(transaction.pdus) > 50
                or (hasattr(transaction, "edus") and len(transaction.edus) > 100)):

            logger.info(
                "Transaction PDU or EDU count too large. Returning 400",
            )

            response = {}
            yield self.transaction_actions.set_response(
                origin,
                transaction,
                400, response
            )
            defer.returnValue((400, response))

        received_pdus_counter.inc(len(transaction.pdus))

        origin_host, _ = parse_server_name(origin)

        pdus_by_room = {}

        for p in transaction.pdus:
            if "unsigned" in p:
                unsigned = p["unsigned"]
                if "age" in unsigned:
                    p["age"] = unsigned["age"]
            if "age" in p:
                p["age_ts"] = request_time - int(p["age"])
                del p["age"]

            # We try and pull out an event ID so that if later checks fail we
            # can log something sensible. We don't mandate an event ID here in
            # case future event formats get rid of the key.
            possible_event_id = p.get("event_id", "<Unknown>")

            # Now we get the room ID so that we can check that we know the
            # version of the room.
            room_id = p.get("room_id")
            if not room_id:
                logger.info(
                    "Ignoring PDU as does not have a room_id. Event ID: %s",
                    possible_event_id,
                )
                continue

            try:
                room_version = yield self.store.get_room_version(room_id)
                format_ver = room_version_to_event_format(room_version)
            except NotFoundError:
                logger.info("Ignoring PDU for unknown room_id: %s", room_id)
                continue

            event = event_from_pdu_json(p, format_ver)
            pdus_by_room.setdefault(room_id, []).append(event)

        pdu_results = {}

        # we can process different rooms in parallel (which is useful if they
        # require callouts to other servers to fetch missing events), but
        # impose a limit to avoid going too crazy with ram/cpu.

        @defer.inlineCallbacks
        def process_pdus_for_room(room_id):
            logger.debug("Processing PDUs for %s", room_id)
            try:
                yield self.check_server_matches_acl(origin_host, room_id)
            except AuthError as e:
                logger.warn(
                    "Ignoring PDUs for room %s from banned server", room_id,
                )
                for pdu in pdus_by_room[room_id]:
                    event_id = pdu.event_id
                    pdu_results[event_id] = e.error_dict()
                return

            for pdu in pdus_by_room[room_id]:
                event_id = pdu.event_id
                with nested_logging_context(event_id):
                    try:
                        yield self._handle_received_pdu(
                            origin, pdu
                        )
                        pdu_results[event_id] = {}
                    except FederationError as e:
                        logger.warn("Error handling PDU %s: %s", event_id, e)
                        pdu_results[event_id] = {"error": str(e)}
                    except Exception as e:
                        f = failure.Failure()
                        pdu_results[event_id] = {"error": str(e)}
                        logger.error(
                            "Failed to handle PDU %s",
                            event_id,
                            exc_info=(f.type, f.value, f.getTracebackObject()),
                        )

        yield concurrently_execute(
            process_pdus_for_room, pdus_by_room.keys(),
            TRANSACTION_CONCURRENCY_LIMIT,
        )

        if hasattr(transaction, "edus"):
            for edu in (Edu(**x) for x in transaction.edus):
                yield self.received_edu(
                    origin,
                    edu.edu_type,
                    edu.content
                )

        response = {
            "pdus": pdu_results,
        }

        logger.debug("Returning: %s", str(response))

        yield self.transaction_actions.set_response(
            origin,
            transaction,
            200, response
        )
        defer.returnValue((200, response))

    @defer.inlineCallbacks
    def received_edu(self, origin, edu_type, content):
        received_edus_counter.inc()
        yield self.registry.on_edu(edu_type, origin, content)

    @defer.inlineCallbacks
    @log_function
    def on_context_state_request(self, origin, room_id, event_id):
        if not event_id:
            raise NotImplementedError("Specify an event")

        origin_host, _ = parse_server_name(origin)
        yield self.check_server_matches_acl(origin_host, room_id)

        in_room = yield self.auth.check_host_in_room(room_id, origin)
        if not in_room:
            raise AuthError(403, "Host not in room.")

        # we grab the linearizer to protect ourselves from servers which hammer
        # us. In theory we might already have the response to this query
        # in the cache so we could return it without waiting for the linearizer
        # - but that's non-trivial to get right, and anyway somewhat defeats
        # the point of the linearizer.
        with (yield self._server_linearizer.queue((origin, room_id))):
            resp = yield self._state_resp_cache.wrap(
                (room_id, event_id),
                self._on_context_state_request_compute,
                room_id, event_id,
            )

        defer.returnValue((200, resp))

    @defer.inlineCallbacks
    def on_state_ids_request(self, origin, room_id, event_id):
        if not event_id:
            raise NotImplementedError("Specify an event")

        origin_host, _ = parse_server_name(origin)
        yield self.check_server_matches_acl(origin_host, room_id)

        in_room = yield self.auth.check_host_in_room(room_id, origin)
        if not in_room:
            raise AuthError(403, "Host not in room.")

        state_ids = yield self.handler.get_state_ids_for_pdu(
            room_id, event_id,
        )
        auth_chain_ids = yield self.store.get_auth_chain_ids(state_ids)

        defer.returnValue((200, {
            "pdu_ids": state_ids,
            "auth_chain_ids": auth_chain_ids,
        }))

    @defer.inlineCallbacks
    def _on_context_state_request_compute(self, room_id, event_id):
        pdus = yield self.handler.get_state_for_pdu(
            room_id, event_id,
        )
        auth_chain = yield self.store.get_auth_chain(
            [pdu.event_id for pdu in pdus]
        )

        for event in auth_chain:
            # We sign these again because there was a bug where we
            # incorrectly signed things the first time round
            if self.hs.is_mine_id(event.event_id):
                event.signatures.update(
                    compute_event_signature(
                        event.get_pdu_json(),
                        self.hs.hostname,
                        self.hs.config.signing_key[0]
                    )
                )

        defer.returnValue({
            "pdus": [pdu.get_pdu_json() for pdu in pdus],
            "auth_chain": [pdu.get_pdu_json() for pdu in auth_chain],
        })

    @defer.inlineCallbacks
    @log_function
    def on_pdu_request(self, origin, event_id):
        pdu = yield self.handler.get_persisted_pdu(origin, event_id)

        if pdu:
            defer.returnValue(
                (200, self._transaction_from_pdus([pdu]).get_dict())
            )
        else:
            defer.returnValue((404, ""))

    @defer.inlineCallbacks
    def on_query_request(self, query_type, args):
        received_queries_counter.labels(query_type).inc()
        resp = yield self.registry.on_query(query_type, args)
        defer.returnValue((200, resp))

    @defer.inlineCallbacks
    def on_make_join_request(self, origin, room_id, user_id, supported_versions):
        origin_host, _ = parse_server_name(origin)
        yield self.check_server_matches_acl(origin_host, room_id)

        room_version = yield self.store.get_room_version(room_id)
        if room_version not in supported_versions:
            logger.warn("Room version %s not in %s", room_version, supported_versions)
            raise IncompatibleRoomVersionError(room_version=room_version)

        pdu = yield self.handler.on_make_join_request(room_id, user_id)
        time_now = self._clock.time_msec()
        defer.returnValue({
            "event": pdu.get_pdu_json(time_now),
            "room_version": room_version,
        })

    @defer.inlineCallbacks
    def on_invite_request(self, origin, content, room_version):
        if room_version not in KNOWN_ROOM_VERSIONS:
            raise SynapseError(
                400,
                "Homeserver does not support this room version",
                Codes.UNSUPPORTED_ROOM_VERSION,
            )

        format_ver = room_version_to_event_format(room_version)

        pdu = event_from_pdu_json(content, format_ver)
        origin_host, _ = parse_server_name(origin)
        yield self.check_server_matches_acl(origin_host, pdu.room_id)
        ret_pdu = yield self.handler.on_invite_request(origin, pdu)
        time_now = self._clock.time_msec()
        defer.returnValue({"event": ret_pdu.get_pdu_json(time_now)})

    @defer.inlineCallbacks
    def on_send_join_request(self, origin, content, room_id):
        logger.debug("on_send_join_request: content: %s", content)

        room_version = yield self.store.get_room_version(room_id)
        format_ver = room_version_to_event_format(room_version)
        pdu = event_from_pdu_json(content, format_ver)

        origin_host, _ = parse_server_name(origin)
        yield self.check_server_matches_acl(origin_host, pdu.room_id)

        logger.debug("on_send_join_request: pdu sigs: %s", pdu.signatures)
        res_pdus = yield self.handler.on_send_join_request(origin, pdu)
        time_now = self._clock.time_msec()
        defer.returnValue((200, {
            "state": [p.get_pdu_json(time_now) for p in res_pdus["state"]],
            "auth_chain": [
                p.get_pdu_json(time_now) for p in res_pdus["auth_chain"]
            ],
        }))

    @defer.inlineCallbacks
    def on_make_leave_request(self, origin, room_id, user_id):
        origin_host, _ = parse_server_name(origin)
        yield self.check_server_matches_acl(origin_host, room_id)
        pdu = yield self.handler.on_make_leave_request(room_id, user_id)

        room_version = yield self.store.get_room_version(room_id)

        time_now = self._clock.time_msec()
        defer.returnValue({
            "event": pdu.get_pdu_json(time_now),
            "room_version": room_version,
        })

    @defer.inlineCallbacks
    def on_send_leave_request(self, origin, content, room_id):
        logger.debug("on_send_leave_request: content: %s", content)

        room_version = yield self.store.get_room_version(room_id)
        format_ver = room_version_to_event_format(room_version)
        pdu = event_from_pdu_json(content, format_ver)

        origin_host, _ = parse_server_name(origin)
        yield self.check_server_matches_acl(origin_host, pdu.room_id)

        logger.debug("on_send_leave_request: pdu sigs: %s", pdu.signatures)
        yield self.handler.on_send_leave_request(origin, pdu)
        defer.returnValue((200, {}))

    @defer.inlineCallbacks
    def on_event_auth(self, origin, room_id, event_id):
        with (yield self._server_linearizer.queue((origin, room_id))):
            origin_host, _ = parse_server_name(origin)
            yield self.check_server_matches_acl(origin_host, room_id)

            time_now = self._clock.time_msec()
            auth_pdus = yield self.handler.on_event_auth(event_id)
            res = {
                "auth_chain": [a.get_pdu_json(time_now) for a in auth_pdus],
            }
        defer.returnValue((200, res))

    @defer.inlineCallbacks
    def on_query_auth_request(self, origin, content, room_id, event_id):
        """
        Content is a dict with keys::
            auth_chain (list): A list of events that give the auth chain.
            missing (list): A list of event_ids indicating what the other
              side (`origin`) think we're missing.
            rejects (dict): A mapping from event_id to a 2-tuple of reason
              string and a proof (or None) of why the event was rejected.
              The keys of this dict give the list of events the `origin` has
              rejected.

        Args:
            origin (str)
            content (dict)
            event_id (str)

        Returns:
            Deferred: Results in `dict` with the same format as `content`
        """
        with (yield self._server_linearizer.queue((origin, room_id))):
            origin_host, _ = parse_server_name(origin)
            yield self.check_server_matches_acl(origin_host, room_id)

            room_version = yield self.store.get_room_version(room_id)
            format_ver = room_version_to_event_format(room_version)

            auth_chain = [
                event_from_pdu_json(e, format_ver)
                for e in content["auth_chain"]
            ]

            signed_auth = yield self._check_sigs_and_hash_and_fetch(
                origin, auth_chain, outlier=True, room_version=room_version,
            )

            ret = yield self.handler.on_query_auth(
                origin,
                event_id,
                room_id,
                signed_auth,
                content.get("rejects", []),
                content.get("missing", []),
            )

            time_now = self._clock.time_msec()
            send_content = {
                "auth_chain": [
                    e.get_pdu_json(time_now)
                    for e in ret["auth_chain"]
                ],
                "rejects": ret.get("rejects", []),
                "missing": ret.get("missing", []),
            }

        defer.returnValue(
            (200, send_content)
        )

    @log_function
    def on_query_client_keys(self, origin, content):
        return self.on_query_request("client_keys", content)

    def on_query_user_devices(self, origin, user_id):
        return self.on_query_request("user_devices", user_id)

    @defer.inlineCallbacks
    @log_function
    def on_claim_client_keys(self, origin, content):
        query = []
        for user_id, device_keys in content.get("one_time_keys", {}).items():
            for device_id, algorithm in device_keys.items():
                query.append((user_id, device_id, algorithm))

        results = yield self.store.claim_e2e_one_time_keys(query)

        json_result = {}
        for user_id, device_keys in results.items():
            for device_id, keys in device_keys.items():
                for key_id, json_bytes in keys.items():
                    json_result.setdefault(user_id, {})[device_id] = {
                        key_id: json.loads(json_bytes)
                    }

        logger.info(
            "Claimed one-time-keys: %s",
            ",".join((
                "%s for %s:%s" % (key_id, user_id, device_id)
                for user_id, user_keys in iteritems(json_result)
                for device_id, device_keys in iteritems(user_keys)
                for key_id, _ in iteritems(device_keys)
            )),
        )

        defer.returnValue({"one_time_keys": json_result})

    @defer.inlineCallbacks
    @log_function
    def on_get_missing_events(self, origin, room_id, earliest_events,
                              latest_events, limit):
        with (yield self._server_linearizer.queue((origin, room_id))):
            origin_host, _ = parse_server_name(origin)
            yield self.check_server_matches_acl(origin_host, room_id)

            logger.info(
                "on_get_missing_events: earliest_events: %r, latest_events: %r,"
                " limit: %d",
                earliest_events, latest_events, limit,
            )

            missing_events = yield self.handler.on_get_missing_events(
                origin, room_id, earliest_events, latest_events, limit,
            )

            if len(missing_events) < 5:
                logger.info(
                    "Returning %d events: %r", len(missing_events), missing_events
                )
            else:
                logger.info("Returning %d events", len(missing_events))

            time_now = self._clock.time_msec()

        defer.returnValue({
            "events": [ev.get_pdu_json(time_now) for ev in missing_events],
        })

    @log_function
    def on_openid_userinfo(self, token):
        ts_now_ms = self._clock.time_msec()
        return self.store.get_user_id_for_open_id_token(token, ts_now_ms)

    def _transaction_from_pdus(self, pdu_list):
        """Returns a new Transaction containing the given PDUs suitable for
        transmission.
        """
        time_now = self._clock.time_msec()
        pdus = [p.get_pdu_json(time_now) for p in pdu_list]
        return Transaction(
            origin=self.server_name,
            pdus=pdus,
            origin_server_ts=int(time_now),
            destination=None,
        )

    @defer.inlineCallbacks
    def _handle_received_pdu(self, origin, pdu):
        """ Process a PDU received in a federation /send/ transaction.

        If the event is invalid, then this method throws a FederationError.
        (The error will then be logged and sent back to the sender (which
        probably won't do anything with it), and other events in the
        transaction will be processed as normal).

        It is likely that we'll then receive other events which refer to
        this rejected_event in their prev_events, etc.  When that happens,
        we'll attempt to fetch the rejected event again, which will presumably
        fail, so those second-generation events will also get rejected.

        Eventually, we get to the point where there are more than 10 events
        between any new events and the original rejected event. Since we
        only try to backfill 10 events deep on received pdu, we then accept the
        new event, possibly introducing a discontinuity in the DAG, with new
        forward extremities, so normal service is approximately returned,
        until we try to backfill across the discontinuity.

        Args:
            origin (str): server which sent the pdu
            pdu (FrozenEvent): received pdu

        Returns (Deferred): completes with None

        Raises: FederationError if the signatures / hash do not match, or
            if the event was unacceptable for any other reason (eg, too large,
            too many prev_events, couldn't find the prev_events)
        """
        # check that it's actually being sent from a valid destination to
        # workaround bug #1753 in 0.18.5 and 0.18.6
        if origin != get_domain_from_id(pdu.sender):
            # We continue to accept join events from any server; this is
            # necessary for the federation join dance to work correctly.
            # (When we join over federation, the "helper" server is
            # responsible for sending out the join event, rather than the
            # origin. See bug #1893. This is also true for some third party
            # invites).
            if not (
                pdu.type == 'm.room.member' and
                pdu.content and
                pdu.content.get("membership", None) in (
                    Membership.JOIN, Membership.INVITE,
                )
            ):
                logger.info(
                    "Discarding PDU %s from invalid origin %s",
                    pdu.event_id, origin
                )
                return
            else:
                logger.info(
                    "Accepting join PDU %s from %s",
                    pdu.event_id, origin
                )

        # We've already checked that we know the room version by this point
        room_version = yield self.store.get_room_version(pdu.room_id)

        # Check signature.
        try:
            pdu = yield self._check_sigs_and_hash(room_version, pdu)
        except SynapseError as e:
            raise FederationError(
                "ERROR",
                e.code,
                e.msg,
                affected=pdu.event_id,
            )

        yield self.handler.on_receive_pdu(
            origin, pdu, sent_to_us_directly=True,
        )

    def __str__(self):
        return "<ReplicationLayer(%s)>" % self.server_name

    @defer.inlineCallbacks
    def exchange_third_party_invite(
            self,
            sender_user_id,
            target_user_id,
            room_id,
            signed,
    ):
        ret = yield self.handler.exchange_third_party_invite(
            sender_user_id,
            target_user_id,
            room_id,
            signed,
        )
        defer.returnValue(ret)

    @defer.inlineCallbacks
    def on_exchange_third_party_invite_request(self, origin, room_id, event_dict):
        ret = yield self.handler.on_exchange_third_party_invite_request(
            origin, room_id, event_dict
        )
        defer.returnValue(ret)

    @defer.inlineCallbacks
    def check_server_matches_acl(self, server_name, room_id):
        """Check if the given server is allowed by the server ACLs in the room

        Args:
            server_name (str): name of server, *without any port part*
            room_id (str): ID of the room to check

        Raises:
            AuthError if the server does not match the ACL
        """
        state_ids = yield self.store.get_current_state_ids(room_id)
        acl_event_id = state_ids.get((EventTypes.ServerACL, ""))

        if not acl_event_id:
            return

        acl_event = yield self.store.get_event(acl_event_id)
        if server_matches_acl_event(server_name, acl_event):
            return

        raise AuthError(code=403, msg="Server is banned from room")


def server_matches_acl_event(server_name, acl_event):
    """Check if the given server is allowed by the ACL event

    Args:
        server_name (str): name of server, without any port part
        acl_event (EventBase): m.room.server_acl event

    Returns:
        bool: True if this server is allowed by the ACLs
    """
    logger.debug("Checking %s against acl %s", server_name, acl_event.content)

    # first of all, check if literal IPs are blocked, and if so, whether the
    # server name is a literal IP
    allow_ip_literals = acl_event.content.get("allow_ip_literals", True)
    if not isinstance(allow_ip_literals, bool):
        logger.warn("Ignorning non-bool allow_ip_literals flag")
        allow_ip_literals = True
    if not allow_ip_literals:
        # check for ipv6 literals. These start with '['.
        if server_name[0] == '[':
            return False

        # check for ipv4 literals. We can just lift the routine from twisted.
        if isIPAddress(server_name):
            return False

    # next,  check the deny list
    deny = acl_event.content.get("deny", [])
    if not isinstance(deny, (list, tuple)):
        logger.warn("Ignorning non-list deny ACL %s", deny)
        deny = []
    for e in deny:
        if _acl_entry_matches(server_name, e):
            # logger.info("%s matched deny rule %s", server_name, e)
            return False

    # then the allow list.
    allow = acl_event.content.get("allow", [])
    if not isinstance(allow, (list, tuple)):
        logger.warn("Ignorning non-list allow ACL %s", allow)
        allow = []
    for e in allow:
        if _acl_entry_matches(server_name, e):
            # logger.info("%s matched allow rule %s", server_name, e)
            return True

    # everything else should be rejected.
    # logger.info("%s fell through", server_name)
    return False


def _acl_entry_matches(server_name, acl_entry):
    if not isinstance(acl_entry, six.string_types):
        logger.warn("Ignoring non-str ACL entry '%s' (is %s)", acl_entry, type(acl_entry))
        return False
    regex = glob_to_regex(acl_entry)
    return regex.match(server_name)


class FederationHandlerRegistry(object):
    """Allows classes to register themselves as handlers for a given EDU or
    query type for incoming federation traffic.
    """
    def __init__(self):
        self.edu_handlers = {}
        self.query_handlers = {}

    def register_edu_handler(self, edu_type, handler):
        """Sets the handler callable that will be used to handle an incoming
        federation EDU of the given type.

        Args:
            edu_type (str): The type of the incoming EDU to register handler for
            handler (Callable[[str, dict]]): A callable invoked on incoming EDU
                of the given type. The arguments are the origin server name and
                the EDU contents.
        """
        if edu_type in self.edu_handlers:
            raise KeyError("Already have an EDU handler for %s" % (edu_type,))

        logger.info("Registering federation EDU handler for %r", edu_type)

        self.edu_handlers[edu_type] = handler

    def register_query_handler(self, query_type, handler):
        """Sets the handler callable that will be used to handle an incoming
        federation query of the given type.

        Args:
            query_type (str): Category name of the query, which should match
                the string used by make_query.
            handler (Callable[[dict], Deferred[dict]]): Invoked to handle
                incoming queries of this type. The return will be yielded
                on and the result used as the response to the query request.
        """
        if query_type in self.query_handlers:
            raise KeyError(
                "Already have a Query handler for %s" % (query_type,)
            )

        logger.info("Registering federation query handler for %r", query_type)

        self.query_handlers[query_type] = handler

    @defer.inlineCallbacks
    def on_edu(self, edu_type, origin, content):
        handler = self.edu_handlers.get(edu_type)
        if not handler:
            logger.warn("No handler registered for EDU type %s", edu_type)

        try:
            yield handler(origin, content)
        except SynapseError as e:
            logger.info("Failed to handle edu %r: %r", edu_type, e)
        except Exception:
            logger.exception("Failed to handle edu %r", edu_type)

    def on_query(self, query_type, args):
        handler = self.query_handlers.get(query_type)
        if not handler:
            logger.warn("No handler registered for query type %s", query_type)
            raise NotFoundError("No handler for Query type '%s'" % (query_type,))

        return handler(args)


class ReplicationFederationHandlerRegistry(FederationHandlerRegistry):
    """A FederationHandlerRegistry for worker processes.

    When receiving EDU or queries it will check if an appropriate handler has
    been registered on the worker, if there isn't one then it calls off to the
    master process.
    """

    def __init__(self, hs):
        self.config = hs.config
        self.http_client = hs.get_simple_http_client()
        self.clock = hs.get_clock()

        self._get_query_client = ReplicationGetQueryRestServlet.make_client(hs)
        self._send_edu = ReplicationFederationSendEduRestServlet.make_client(hs)

        super(ReplicationFederationHandlerRegistry, self).__init__()

    def on_edu(self, edu_type, origin, content):
        """Overrides FederationHandlerRegistry
        """
<<<<<<< HEAD
        if edu_type == "m.presence":
=======
        if not self.config.use_presence and edu_type == "m.presence":
>>>>>>> a4c3a361
            return

        handler = self.edu_handlers.get(edu_type)
        if handler:
            return super(ReplicationFederationHandlerRegistry, self).on_edu(
                edu_type, origin, content,
            )

        return self._send_edu(
            edu_type=edu_type,
            origin=origin,
            content=content,
        )

    def on_query(self, query_type, args):
        """Overrides FederationHandlerRegistry
        """
        handler = self.query_handlers.get(query_type)
        if handler:
            return handler(args)

        return self._get_query_client(
            query_type=query_type,
            args=args,
        )<|MERGE_RESOLUTION|>--- conflicted
+++ resolved
@@ -886,11 +886,7 @@
     def on_edu(self, edu_type, origin, content):
         """Overrides FederationHandlerRegistry
         """
-<<<<<<< HEAD
-        if edu_type == "m.presence":
-=======
         if not self.config.use_presence and edu_type == "m.presence":
->>>>>>> a4c3a361
             return
 
         handler = self.edu_handlers.get(edu_type)
